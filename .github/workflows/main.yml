--- conflicted
+++ resolved
@@ -25,26 +25,10 @@
     strategy:
       matrix:
         platform:
-<<<<<<< HEAD
-        - name: "Linux (Focal, Clang, mbedTLS, push-options)"
-          id: focal-clang-mbedtls
-          container:
-            name: focal
-          env:
-            CC: clang-10
-            CMAKE_GENERATOR: Ninja
-            CMAKE_OPTIONS: -DUSE_HTTPS=mbedTLS -DUSE_SHA1=HTTPS -DREGEX_BACKEND=pcre -DDEPRECATE_HARD=ON -DUSE_LEAK_CHECKER=valgrind -DUSE_GSSAPI=ON -DUSE_SSH=ON
-            RUN_PUSH_OPTONS_TESTS: true
-            SKIP_SSH_TESTS: true
-          os: ubuntu-latest
-        - name: "Linux (Xenial, GCC, OpenSSL)"
-          id: xenial-gcc-openssl
-=======
         # All builds: core platforms
         - name: "Linux (Noble, GCC, OpenSSL, libssh2)"
           id: noble-gcc-openssl
           os: ubuntu-latest
->>>>>>> 802f08c6
           container:
             name: noble
           env:
