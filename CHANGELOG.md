--- conflicted
+++ resolved
@@ -74,24 +74,22 @@
   to any repository (and does not apply configuration like 'insteadof' rules).
   This is mostly useful for e.g. emulating `git ls-remote` behavior.
 
-<<<<<<< HEAD
+* `git_diff_patchid()` lets you generate patch IDs for diffs.
+
+* `git_status_options` now has an additional field `baseline` to allow creating
+  status lists against different trees.
+
+* New family of functions to allow creating notes for a specific notes commit
+  instead of for a notes reference.
+
+* New family of functions to allow parsing message trailers. This API is still
+  experimental and may change in future releases.
+
 * `git_signature_author_env()` lets you create a signature from the
    `GIT_AUTHOR_NAME` and `GIT_AUTHOR_EMAIL` environment variables.
 
 * `git_signature_committer_env()` lets you create a signature from the
   `GIT_COMMITTER_NAME` and `GIT_COMMITTER_EMAIL` environment variables.
-=======
-* `git_diff_patchid()` lets you generate patch IDs for diffs.
-
-* `git_status_options` now has an additional field `baseline` to allow creating
-  status lists against different trees.
-
-* New family of functions to allow creating notes for a specific notes commit
-  instead of for a notes reference.
-
-* New family of functions to allow parsing message trailers. This API is still
-  experimental and may change in future releases.
->>>>>>> 952cf714
 
 ### API removals
 
