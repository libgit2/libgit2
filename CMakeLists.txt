--- conflicted
+++ resolved
@@ -481,8 +481,6 @@
 		SET(CMAKE_C_FLAGS "${CMAKE_C_FLAGS} -fPIC")
 	ENDIF ()
 
-<<<<<<< HEAD
-=======
 	IF (MINGW)
 		# MinGW >= 3.14 uses the C99-style stdio functions
 		# automatically, but forks like mingw-w64 still want
@@ -490,7 +488,6 @@
 		ADD_DEFINITIONS(-D__USE_MINGW_ANSI_STDIO=1)
 	ENDIF ()
 
->>>>>>> 20302aa4
 	ADD_C_FLAG_IF_SUPPORTED(-Wdocumentation)
 	ADD_C_FLAG_IF_SUPPORTED(-Wno-missing-field-initializers)
 	ADD_C_FLAG_IF_SUPPORTED(-Wstrict-aliasing=2)
