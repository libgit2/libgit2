--- conflicted
+++ resolved
@@ -7,15 +7,6 @@
 #ifndef INCLUDE_git_version_h__
 #define INCLUDE_git_version_h__
 
-<<<<<<< HEAD
-#define LIBGIT2_VERSION "0.29.0"
-#define LIBGIT2_VER_MAJOR 0
-#define LIBGIT2_VER_MINOR 29
-#define LIBGIT2_VER_REVISION 0
-#define LIBGIT2_VER_PATCH 0
-
-#define LIBGIT2_SOVERSION 29
-=======
 #define LIBGIT2_VERSION "0.99.0"
 #define LIBGIT2_VER_MAJOR 0
 #define LIBGIT2_VER_MINOR 99
@@ -23,6 +14,5 @@
 #define LIBGIT2_VER_PATCH 0
 
 #define LIBGIT2_SOVERSION "0.99"
->>>>>>> e23b8b44
 
 #endif