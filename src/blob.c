--- conflicted
+++ resolved
@@ -55,20 +55,11 @@
 		(error = git_odb_open_wstream(&stream, odb, len, GIT_OBJ_BLOB)) < 0)
 		return error;
 
-<<<<<<< HEAD
-	int result = git__source_write(src, blob->content.data, blob->content.len);
-
-        gitfo_free_buf(&blob->content);
-        blob->content.len = 0;
-
-        return result;
-=======
 	if ((error = stream->write(stream, buffer, len)) == 0)
 		error = stream->finalize_write(oid, stream);
 
 	stream->free(stream);
 	return error;
->>>>>>> 5b9fac39
 }
 
 static int write_file_stream(
