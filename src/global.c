/*
 * Copyright (C) the libgit2 contributors. All rights reserved.
 *
 * This file is part of libgit2, distributed under the GNU GPL v2 with
 * a Linking Exception. For full terms see the included COPYING file.
 */
#include "common.h"
#include "global.h"
#include "hash.h"
#include "sysdir.h"
#include "filter.h"
#include "merge_driver.h"
#include "openssl_stream.h"
#include "thread-utils.h"
#include "git2/global.h"
#include "transports/ssh.h"

#if defined(GIT_MSVC_CRTDBG)
#include "win32/w32_stack.h"
#include "win32/w32_crtdbg_stacktrace.h"
#endif

git_mutex git__mwindow_mutex;

#define MAX_SHUTDOWN_CB 8

static git_global_shutdown_fn git__shutdown_callbacks[MAX_SHUTDOWN_CB];
static git_atomic git__n_shutdown_callbacks;
static git_atomic git__n_inits;
char *git__user_agent;
char *git__ssl_ciphers;

void git__on_shutdown(git_global_shutdown_fn callback)
{
	int count = git_atomic_inc(&git__n_shutdown_callbacks);
	assert(count <= MAX_SHUTDOWN_CB && count > 0);
	git__shutdown_callbacks[count - 1] = callback;
}

static void git__global_state_cleanup(git_global_st *st)
{
	if (!st)
		return;

	git__free(st->error_t.message);
	st->error_t.message = NULL;
}

static int init_common(void)
{
	int ret;

	/* Initialize the CRT debug allocator first, before our first malloc */
#if defined(GIT_MSVC_CRTDBG)
	git_win32__crtdbg_stacktrace_init();
	git_win32__stack_init();
#endif

	/* Initialize any other subsystems that have global state */
	if ((ret = git_hash_global_init()) == 0 &&
		(ret = git_sysdir_global_init()) == 0 &&
		(ret = git_filter_global_init()) == 0 &&
		(ret = git_merge_driver_global_init()) == 0 &&
		(ret = git_transport_ssh_global_init()) == 0)
		ret = git_openssl_stream_global_init();

	GIT_MEMORY_BARRIER;

	return ret;
}

static void shutdown_common(void)
{
	int pos;

	/* Shutdown subsystems that have registered */
	for (pos = git_atomic_get(&git__n_shutdown_callbacks);
		pos > 0;
		pos = git_atomic_dec(&git__n_shutdown_callbacks)) {

		git_global_shutdown_fn cb = git__swap(
			git__shutdown_callbacks[pos - 1], NULL);

		if (cb != NULL)
			cb();
	}

	git__free(git__user_agent);
	git__free(git__ssl_ciphers);
}

/**
 * Handle the global state with TLS
 *
 * If libgit2 is built with GIT_THREADS enabled,
 * the `git_libgit2_init()` function must be called
 * before calling any other function of the library.
 *
 * This function allocates a TLS index (using pthreads
 * or the native Win32 API) to store the global state
 * on a per-thread basis.
 *
 * Any internal method that requires global state will
 * then call `git__global_state()` which returns a pointer
 * to the global state structure; this pointer is lazily
 * allocated on each thread.
 *
 * Before shutting down the library, the
 * `git_libgit2_shutdown` method must be called to free
 * the previously reserved TLS index.
 *
 * If libgit2 is built without threading support, the
 * `git__global_statestate()` call returns a pointer to a single,
 * statically allocated global state. The `git_thread_`
 * functions are not available in that case.
 */

/*
 * `git_libgit2_init()` allows subsystems to perform global setup,
 * which may take place in the global scope.  An explicit memory
 * fence exists at the exit of `git_libgit2_init()`.  Without this,
 * CPU cores are free to reorder cache invalidation of `_tls_init`
 * before cache invalidation of the subsystems' newly written global
 * state.
 */
#if defined(GIT_THREADS) && defined(GIT_WIN32)

static DWORD _tls_index;
static volatile LONG _mutex = 0;

static int synchronized_threads_init(void)
{
	int error;

	_tls_index = TlsAlloc();

	git_threads_init();

	if (git_mutex_init(&git__mwindow_mutex))
		return -1;

	error = init_common();

	return error;
}

int git_libgit2_init(void)
{
	int ret;

	/* Enter the lock */
	while (InterlockedCompareExchange(&_mutex, 1, 0)) { Sleep(0); }

	/* Only do work on a 0 -> 1 transition of the refcount */
	if ((ret = git_atomic_inc(&git__n_inits)) == 1) {
		if (synchronized_threads_init() < 0)
			ret = -1;
	}

	/* Exit the lock */
	InterlockedExchange(&_mutex, 0);

	return ret;
}

int git_libgit2_shutdown(void)
{
	int ret;

	/* Enter the lock */
	while (InterlockedCompareExchange(&_mutex, 1, 0)) { Sleep(0); }

	/* Only do work on a 1 -> 0 transition of the refcount */
	if ((ret = git_atomic_dec(&git__n_inits)) == 0) {
		shutdown_common();

		git__free_tls_data();

		TlsFree(_tls_index);
		git_mutex_free(&git__mwindow_mutex);

#if defined(GIT_MSVC_CRTDBG)
		git_win32__crtdbg_stacktrace_cleanup();
		git_win32__stack_cleanup();
#endif
	}

	/* Exit the lock */
	InterlockedExchange(&_mutex, 0);

	return ret;
}

git_global_st *git__global_state(void)
{
	git_global_st *ptr;

	assert(git_atomic_get(&git__n_inits) > 0);

	if ((ptr = TlsGetValue(_tls_index)) != NULL)
		return ptr;

	ptr = git__calloc(1, sizeof(git_global_st));
	if (!ptr)
		return NULL;

	git_buf_init(&ptr->error_buf, 0);

	TlsSetValue(_tls_index, ptr);
	return ptr;
}

/**
 * Free the TLS data associated with this thread.
 * This should only be used by the thread as it
 * is exiting.
 */
void git__free_tls_data(void)
{
	void *ptr = TlsGetValue(_tls_index);
	if (!ptr)
		return;

	git__global_state_cleanup(ptr);
	git__free(ptr);
	TlsSetValue(_tls_index, NULL);
}

BOOL WINAPI DllMain(HINSTANCE hInstDll, DWORD fdwReason, LPVOID lpvReserved)
{
	GIT_UNUSED(hInstDll);
	GIT_UNUSED(lpvReserved);

	/* This is how Windows lets us know our thread is being shut down */
	if (fdwReason == DLL_THREAD_DETACH) {
		git__free_tls_data();
	}

	/*
	 * Windows pays attention to this during library loading. We don't do anything
	 * so we trivially succeed.
	 */
	return TRUE;
}

#elif defined(GIT_THREADS) && defined(_POSIX_THREADS)

static pthread_key_t _tls_key;
static pthread_once_t _once_init = PTHREAD_ONCE_INIT;
int init_error = 0;

static void cb__free_status(void *st)
{
	git__global_state_cleanup(st);
	git__free(st);
}

static void init_once(void)
{
	if ((init_error = git_mutex_init(&git__mwindow_mutex)) != 0)
		return;

	pthread_key_create(&_tls_key, &cb__free_status);

	init_error = init_common();
}

int git_libgit2_init(void)
{
	int ret;

	ret = git_atomic_inc(&git__n_inits);
	pthread_once(&_once_init, init_once);

	return init_error ? init_error : ret;
}

int git_libgit2_shutdown(void)
{
	void *ptr = NULL;
	pthread_once_t new_once = PTHREAD_ONCE_INIT;
	int ret;

	if ((ret = git_atomic_dec(&git__n_inits)) != 0)
		return ret;

	/* Shut down any subsystems that have global state */
	shutdown_common();

	ptr = pthread_getspecific(_tls_key);
	pthread_setspecific(_tls_key, NULL);

	git__global_state_cleanup(ptr);
	git__free(ptr);

	pthread_key_delete(_tls_key);
	git_mutex_free(&git__mwindow_mutex);
	_once_init = new_once;

	return 0;
}

git_global_st *git__global_state(void)
{
	git_global_st *ptr;

	assert(git_atomic_get(&git__n_inits) > 0);

	if ((ptr = pthread_getspecific(_tls_key)) != NULL)
		return ptr;

	ptr = git__calloc(1, sizeof(git_global_st));
	if (!ptr)
		return NULL;

	git_buf_init(&ptr->error_buf, 0);
	pthread_setspecific(_tls_key, ptr);
	return ptr;
}

#else

static git_global_st __state;

int git_libgit2_init(void)
{
	int ret;

	/* Only init SSL the first time */
	if ((ret = git_atomic_inc(&git__n_inits)) != 1)
		return ret;

	if ((ret = init_common()) < 0)
		return ret;

<<<<<<< HEAD
	git_buf_init(&__state.error_buf, 0);
	return git_atomic_inc(&git__n_inits);
=======
	return 1;
>>>>>>> 20302aa4
}

int git_libgit2_shutdown(void)
{
	int ret;

	/* Shut down any subsystems that have global state */
	if ((ret = git_atomic_dec(&git__n_inits)) == 0) {
		shutdown_common();
		git__global_state_cleanup(&__state);
	}

	return ret;
}

git_global_st *git__global_state(void)
{
	return &__state;
}

#endif /* GIT_THREADS */<|MERGE_RESOLUTION|>--- conflicted
+++ resolved
@@ -333,12 +333,7 @@
 	if ((ret = init_common()) < 0)
 		return ret;
 
-<<<<<<< HEAD
-	git_buf_init(&__state.error_buf, 0);
-	return git_atomic_inc(&git__n_inits);
-=======
 	return 1;
->>>>>>> 20302aa4
 }
 
 int git_libgit2_shutdown(void)
