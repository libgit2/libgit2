--- conflicted
+++ resolved
@@ -264,17 +264,11 @@
 		delta->old_file.size = old_entry->file_size;
 		delta->old_file.mode = old_mode;
 		git_oid_cpy(&delta->old_file.id, old_id);
-<<<<<<< HEAD
-		delta->old_file.id_abbrev = GIT_OID_SHA1_HEXSIZE;
+		delta->old_file.id_abbrev = (uint16_t)git_oid_hexsize(oid_type);
 		delta->old_file.flags |= GIT_DIFF_FLAG_EXISTS;
 
 		if (!git_oid_is_zero(&old_entry->id))
 			delta->old_file.flags |= GIT_DIFF_FLAG_VALID_ID;
-=======
-		delta->old_file.id_abbrev = (uint16_t)git_oid_hexsize(oid_type);
-		delta->old_file.flags |= GIT_DIFF_FLAG_VALID_ID |
-			GIT_DIFF_FLAG_EXISTS;
->>>>>>> 99018a0f
 	}
 
 	if (!git_index_entry_is_conflict(new_entry)) {
