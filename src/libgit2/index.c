/*
 * Copyright (C) the libgit2 contributors. All rights reserved.
 *
 * This file is part of libgit2, distributed under the GNU GPL v2 with
 * a Linking Exception. For full terms see the included COPYING file.
 */

#include "index.h"

#include <stddef.h>

#include "repository.h"
#include "tree.h"
#include "tree-cache.h"
#include "hash.h"
#include "iterator.h"
#include "pathspec.h"
#include "ignore.h"
#include "blob.h"
#include "idxmap.h"
#include "diff.h"
#include "varint.h"
#include "path.h"

#include "git2/odb.h"
#include "git2/oid.h"
#include "git2/blob.h"
#include "git2/config.h"
#include "git2/sys/index.h"

static int index_apply_to_wd_diff(git_index *index, int action, const git_strarray *paths,
				  unsigned int flags,
				  git_index_matched_path_cb cb, void *payload);

static const size_t INDEX_HEADER_SIZE = 12;

static const unsigned int INDEX_VERSION_NUMBER_DEFAULT = 2;
static const unsigned int INDEX_VERSION_NUMBER_LB = 2;
static const unsigned int INDEX_VERSION_NUMBER_EXT = 3;
static const unsigned int INDEX_VERSION_NUMBER_COMP = 4;
static const unsigned int INDEX_VERSION_NUMBER_UB = 4;

static const unsigned int INDEX_HEADER_SIG = 0x44495243;
static const char INDEX_EXT_TREECACHE_SIG[] = {'T', 'R', 'E', 'E'};
static const char INDEX_EXT_UNMERGED_SIG[] = {'R', 'E', 'U', 'C'};
static const char INDEX_EXT_CONFLICT_NAME_SIG[] = {'N', 'A', 'M', 'E'};

#define INDEX_OWNER(idx) ((git_repository *)(GIT_REFCOUNT_OWNER(idx)))

struct index_header {
	uint32_t signature;
	uint32_t version;
	uint32_t entry_count;
};

struct index_extension {
	char signature[4];
	uint32_t extension_size;
};

struct entry_time {
	uint32_t seconds;
	uint32_t nanoseconds;
};

struct entry_common {
	struct entry_time ctime;
	struct entry_time mtime;
	uint32_t dev;
	uint32_t ino;
	uint32_t mode;
	uint32_t uid;
	uint32_t gid;
	uint32_t file_size;
};

#define entry_short(oid_size)                        \
	struct {                                     \
		struct entry_common common;          \
		unsigned char oid[oid_size];         \
		uint16_t flags;                      \
		char path[1]; /* arbitrary length */ \
	}

#define entry_long(oid_size)                         \
	struct {                                     \
		struct entry_common common;          \
		unsigned char oid[oid_size];         \
		uint16_t flags;                      \
		uint16_t flags_extended;             \
		char path[1]; /* arbitrary length */ \
	}

typedef entry_short(GIT_OID_SHA1_SIZE) index_entry_short_sha1;
typedef entry_long(GIT_OID_SHA1_SIZE) index_entry_long_sha1;

#ifdef GIT_EXPERIMENTAL_SHA256
typedef entry_short(GIT_OID_SHA256_SIZE) index_entry_short_sha256;
typedef entry_long(GIT_OID_SHA256_SIZE) index_entry_long_sha256;
#endif

#undef entry_short
#undef entry_long

struct entry_srch_key {
	const char *path;
	size_t pathlen;
	int stage;
};

struct entry_internal {
	git_index_entry entry;
	size_t pathlen;
	char path[GIT_FLEX_ARRAY];
};

struct reuc_entry_internal {
	git_index_reuc_entry entry;
	size_t pathlen;
	char path[GIT_FLEX_ARRAY];
};

bool git_index__enforce_unsaved_safety = false;

/* local declarations */
static int read_extension(size_t *read_len, git_index *index, size_t checksum_size, const char *buffer, size_t buffer_size);
static int read_header(struct index_header *dest, const void *buffer);

static int parse_index(git_index *index, const char *buffer, size_t buffer_size);
static bool is_index_extended(git_index *index);
static int write_index(unsigned char checksum[GIT_HASH_MAX_SIZE], size_t *checksum_size, git_index *index, git_filebuf *file);

static void index_entry_free(git_index_entry *entry);
static void index_entry_reuc_free(git_index_reuc_entry *reuc);

GIT_INLINE(int) index_map_set(git_idxmap *map, git_index_entry *e, bool ignore_case)
{
	if (ignore_case)
		return git_idxmap_icase_set((git_idxmap_icase *) map, e, e);
	else
		return git_idxmap_set(map, e, e);
}

GIT_INLINE(int) index_map_delete(git_idxmap *map, git_index_entry *e, bool ignore_case)
{
	if (ignore_case)
		return git_idxmap_icase_delete((git_idxmap_icase *) map, e);
	else
		return git_idxmap_delete(map, e);
}

GIT_INLINE(int) index_map_resize(git_idxmap *map, size_t count, bool ignore_case)
{
	if (ignore_case)
		return git_idxmap_icase_resize((git_idxmap_icase *) map, count);
	else
		return git_idxmap_resize(map, count);
}

int git_index_entry_srch(const void *key, const void *array_member)
{
	const struct entry_srch_key *srch_key = key;
	const struct entry_internal *entry = array_member;
	int cmp;
	size_t len1, len2, len;

	len1 = srch_key->pathlen;
	len2 = entry->pathlen;
	len = len1 < len2 ? len1 : len2;

	cmp = memcmp(srch_key->path, entry->path, len);
	if (cmp)
		return cmp;
	if (len1 < len2)
		return -1;
	if (len1 > len2)
		return 1;

	if (srch_key->stage != GIT_INDEX_STAGE_ANY)
		return srch_key->stage - GIT_INDEX_ENTRY_STAGE(&entry->entry);

	return 0;
}

int git_index_entry_isrch(const void *key, const void *array_member)
{
	const struct entry_srch_key *srch_key = key;
	const struct entry_internal *entry = array_member;
	int cmp;
	size_t len1, len2, len;

	len1 = srch_key->pathlen;
	len2 = entry->pathlen;
	len = len1 < len2 ? len1 : len2;

	cmp = strncasecmp(srch_key->path, entry->path, len);

	if (cmp)
		return cmp;
	if (len1 < len2)
		return -1;
	if (len1 > len2)
		return 1;

	if (srch_key->stage != GIT_INDEX_STAGE_ANY)
		return srch_key->stage - GIT_INDEX_ENTRY_STAGE(&entry->entry);

	return 0;
}

static int index_entry_srch_path(const void *path, const void *array_member)
{
	const git_index_entry *entry = array_member;

	return strcmp((const char *)path, entry->path);
}

static int index_entry_isrch_path(const void *path, const void *array_member)
{
	const git_index_entry *entry = array_member;

	return strcasecmp((const char *)path, entry->path);
}

int git_index_entry_cmp(const void *a, const void *b)
{
	int diff;
	const git_index_entry *entry_a = a;
	const git_index_entry *entry_b = b;

	diff = strcmp(entry_a->path, entry_b->path);

	if (diff == 0)
		diff = (GIT_INDEX_ENTRY_STAGE(entry_a) - GIT_INDEX_ENTRY_STAGE(entry_b));

	return diff;
}

int git_index_entry_icmp(const void *a, const void *b)
{
	int diff;
	const git_index_entry *entry_a = a;
	const git_index_entry *entry_b = b;

	diff = strcasecmp(entry_a->path, entry_b->path);

	if (diff == 0)
		diff = (GIT_INDEX_ENTRY_STAGE(entry_a) - GIT_INDEX_ENTRY_STAGE(entry_b));

	return diff;
}

static int conflict_name_cmp(const void *a, const void *b)
{
	const git_index_name_entry *name_a = a;
	const git_index_name_entry *name_b = b;

	if (name_a->ancestor && !name_b->ancestor)
		return 1;

	if (!name_a->ancestor && name_b->ancestor)
		return -1;

	if (name_a->ancestor)
		return strcmp(name_a->ancestor, name_b->ancestor);

	if (!name_a->ours || !name_b->ours)
		return 0;

	return strcmp(name_a->ours, name_b->ours);
}

/**
 * TODO: enable this when resolving case insensitive conflicts
 */
#if 0
static int conflict_name_icmp(const void *a, const void *b)
{
	const git_index_name_entry *name_a = a;
	const git_index_name_entry *name_b = b;

	if (name_a->ancestor && !name_b->ancestor)
		return 1;

	if (!name_a->ancestor && name_b->ancestor)
		return -1;

	if (name_a->ancestor)
		return strcasecmp(name_a->ancestor, name_b->ancestor);

	if (!name_a->ours || !name_b->ours)
		return 0;

	return strcasecmp(name_a->ours, name_b->ours);
}
#endif

static int reuc_srch(const void *key, const void *array_member)
{
	const git_index_reuc_entry *reuc = array_member;

	return strcmp(key, reuc->path);
}

static int reuc_isrch(const void *key, const void *array_member)
{
	const git_index_reuc_entry *reuc = array_member;

	return strcasecmp(key, reuc->path);
}

static int reuc_cmp(const void *a, const void *b)
{
	const git_index_reuc_entry *info_a = a;
	const git_index_reuc_entry *info_b = b;

	return strcmp(info_a->path, info_b->path);
}

static int reuc_icmp(const void *a, const void *b)
{
	const git_index_reuc_entry *info_a = a;
	const git_index_reuc_entry *info_b = b;

	return strcasecmp(info_a->path, info_b->path);
}

static void index_entry_reuc_free(git_index_reuc_entry *reuc)
{
	git__free(reuc);
}

static void index_entry_free(git_index_entry *entry)
{
	if (!entry)
		return;

	memset(&entry->id, 0, sizeof(entry->id));
	git__free(entry);
}

unsigned int git_index__create_mode(unsigned int mode)
{
	if (S_ISLNK(mode))
		return S_IFLNK;

	if (S_ISDIR(mode) || (mode & S_IFMT) == (S_IFLNK | S_IFDIR))
		return (S_IFLNK | S_IFDIR);

	return S_IFREG | GIT_PERMS_CANONICAL(mode);
}

static unsigned int index_merge_mode(
	git_index *index, git_index_entry *existing, unsigned int mode)
{
	if (index->no_symlinks && S_ISREG(mode) &&
		existing && S_ISLNK(existing->mode))
		return existing->mode;

	if (index->distrust_filemode && S_ISREG(mode))
		return (existing && S_ISREG(existing->mode)) ?
			existing->mode : git_index__create_mode(0666);

	return git_index__create_mode(mode);
}

GIT_INLINE(int) index_find_in_entries(
	size_t *out, git_vector *entries, git_vector_cmp entry_srch,
	const char *path, size_t path_len, int stage)
{
	struct entry_srch_key srch_key;
	srch_key.path = path;
	srch_key.pathlen = !path_len ? strlen(path) : path_len;
	srch_key.stage = stage;
	return git_vector_bsearch2(out, entries, entry_srch, &srch_key);
}

GIT_INLINE(int) index_find(
	size_t *out, git_index *index,
	const char *path, size_t path_len, int stage)
{
	git_vector_sort(&index->entries);

	return index_find_in_entries(
		out, &index->entries, index->entries_search, path, path_len, stage);
}

void git_index__set_ignore_case(git_index *index, bool ignore_case)
{
	index->ignore_case = ignore_case;

	if (ignore_case) {
		index->entries_cmp_path    = git__strcasecmp_cb;
		index->entries_search      = git_index_entry_isrch;
		index->entries_search_path = index_entry_isrch_path;
		index->reuc_search         = reuc_isrch;
	} else {
		index->entries_cmp_path    = git__strcmp_cb;
		index->entries_search      = git_index_entry_srch;
		index->entries_search_path = index_entry_srch_path;
		index->reuc_search         = reuc_srch;
	}

	git_vector_set_cmp(&index->entries,
		ignore_case ? git_index_entry_icmp : git_index_entry_cmp);
	git_vector_sort(&index->entries);

	git_vector_set_cmp(&index->reuc, ignore_case ? reuc_icmp : reuc_cmp);
	git_vector_sort(&index->reuc);
}

int git_index__open(
	git_index **index_out,
	const char *index_path,
	git_oid_t oid_type)
{
	git_index *index;
	int error = -1;

	GIT_ASSERT_ARG(index_out);

	index = git__calloc(1, sizeof(git_index));
	GIT_ERROR_CHECK_ALLOC(index);

	index->oid_type = oid_type;

	if (git_pool_init(&index->tree_pool, 1) < 0)
		goto fail;

	if (index_path != NULL) {
		index->index_file_path = git__strdup(index_path);
		if (!index->index_file_path)
			goto fail;

		/* Check if index file is stored on disk already */
		if (git_fs_path_exists(index->index_file_path) == true)
			index->on_disk = 1;
	}

	if (git_vector_init(&index->entries, 32, git_index_entry_cmp) < 0 ||
	    git_idxmap_new(&index->entries_map) < 0 ||
	    git_vector_init(&index->names, 8, conflict_name_cmp) < 0 ||
	    git_vector_init(&index->reuc, 8, reuc_cmp) < 0 ||
	    git_vector_init(&index->deleted, 8, git_index_entry_cmp) < 0)
		goto fail;

	index->entries_cmp_path = git__strcmp_cb;
	index->entries_search = git_index_entry_srch;
	index->entries_search_path = index_entry_srch_path;
	index->reuc_search = reuc_srch;
	index->version = INDEX_VERSION_NUMBER_DEFAULT;

	if (index_path != NULL && (error = git_index_read(index, true)) < 0)
		goto fail;

	*index_out = index;
	GIT_REFCOUNT_INC(index);

	return 0;

fail:
	git_pool_clear(&index->tree_pool);
	git_index_free(index);
	return error;
}

#ifdef GIT_EXPERIMENTAL_SHA256
int git_index_open(git_index **index_out, const char *index_path, git_oid_t oid_type)
{
	return git_index__open(index_out, index_path, oid_type);
}
#else
int git_index_open(git_index **index_out, const char *index_path)
{
	return git_index__open(index_out, index_path, GIT_OID_SHA1);
}
#endif

int git_index__new(git_index **out, git_oid_t oid_type)
{
	return git_index__open(out, NULL, oid_type);
}

#ifdef GIT_EXPERIMENTAL_SHA256
int git_index_new(git_index **out, git_oid_t oid_type)
{
	return git_index__new(out, oid_type);
}
#else
int git_index_new(git_index **out)
{
	return git_index__new(out, GIT_OID_SHA1);
}
#endif

static void index_free(git_index *index)
{
	/* index iterators increment the refcount of the index, so if we
	 * get here then there should be no outstanding iterators.
	 */
	if (git_atomic32_get(&index->readers))
		return;

	git_index_clear(index);
	git_idxmap_free(index->entries_map);
	git_vector_free(&index->entries);
	git_vector_free(&index->names);
	git_vector_free(&index->reuc);
	git_vector_free(&index->deleted);

	git__free(index->index_file_path);

	git__memzero(index, sizeof(*index));
	git__free(index);
}

void git_index_free(git_index *index)
{
	if (index == NULL)
		return;

	GIT_REFCOUNT_DEC(index, index_free);
}

/* call with locked index */
static void index_free_deleted(git_index *index)
{
	int readers = (int)git_atomic32_get(&index->readers);
	size_t i;

	if (readers > 0 || !index->deleted.length)
		return;

	for (i = 0; i < index->deleted.length; ++i) {
		git_index_entry *ie = git_atomic_swap(index->deleted.contents[i], NULL);
		index_entry_free(ie);
	}

	git_vector_clear(&index->deleted);
}

/* call with locked index */
static int index_remove_entry(git_index *index, size_t pos)
{
	int error = 0;
	git_index_entry *entry = git_vector_get(&index->entries, pos);

	if (entry != NULL) {
		git_tree_cache_invalidate_path(index->tree, entry->path);
		index_map_delete(index->entries_map, entry, index->ignore_case);
	}

	error = git_vector_remove(&index->entries, pos);

	if (!error) {
		if (git_atomic32_get(&index->readers) > 0) {
			error = git_vector_insert(&index->deleted, entry);
		} else {
			index_entry_free(entry);
		}

		index->dirty = 1;
	}

	return error;
}

int git_index_clear(git_index *index)
{
	int error = 0;

	GIT_ASSERT_ARG(index);

	index->dirty = 1;
	index->tree = NULL;
	git_pool_clear(&index->tree_pool);

	git_idxmap_clear(index->entries_map);
	while (!error && index->entries.length > 0)
		error = index_remove_entry(index, index->entries.length - 1);

	if (error)
		goto done;

	index_free_deleted(index);

	if ((error = git_index_name_clear(index)) < 0 ||
		(error = git_index_reuc_clear(index)) < 0)
	    goto done;

	git_futils_filestamp_set(&index->stamp, NULL);

done:
	return error;
}

static int create_index_error(int error, const char *msg)
{
	git_error_set_str(GIT_ERROR_INDEX, msg);
	return error;
}

int git_index_set_caps(git_index *index, int caps)
{
	unsigned int old_ignore_case;

	GIT_ASSERT_ARG(index);

	old_ignore_case = index->ignore_case;

	if (caps == GIT_INDEX_CAPABILITY_FROM_OWNER) {
		git_repository *repo = INDEX_OWNER(index);
		int val;

		if (!repo)
			return create_index_error(
				-1, "cannot access repository to set index caps");

		if (!git_repository__configmap_lookup(&val, repo, GIT_CONFIGMAP_IGNORECASE))
			index->ignore_case = (val != 0);
		if (!git_repository__configmap_lookup(&val, repo, GIT_CONFIGMAP_FILEMODE))
			index->distrust_filemode = (val == 0);
		if (!git_repository__configmap_lookup(&val, repo, GIT_CONFIGMAP_SYMLINKS))
			index->no_symlinks = (val == 0);
	}
	else {
		index->ignore_case = ((caps & GIT_INDEX_CAPABILITY_IGNORE_CASE) != 0);
		index->distrust_filemode = ((caps & GIT_INDEX_CAPABILITY_NO_FILEMODE) != 0);
		index->no_symlinks = ((caps & GIT_INDEX_CAPABILITY_NO_SYMLINKS) != 0);
	}

	if (old_ignore_case != index->ignore_case) {
		git_index__set_ignore_case(index, (bool)index->ignore_case);
	}

	return 0;
}

int git_index_caps(const git_index *index)
{
	return ((index->ignore_case ? GIT_INDEX_CAPABILITY_IGNORE_CASE : 0) |
			(index->distrust_filemode ? GIT_INDEX_CAPABILITY_NO_FILEMODE : 0) |
			(index->no_symlinks ? GIT_INDEX_CAPABILITY_NO_SYMLINKS : 0));
}

#ifndef GIT_DEPRECATE_HARD
const git_oid *git_index_checksum(git_index *index)
{
	return (git_oid *)index->checksum;
}
#endif

/**
 * Returns 1 for changed, 0 for not changed and <0 for errors
 */
static int compare_checksum(git_index *index)
{
	int fd;
	ssize_t bytes_read;
	unsigned char checksum[GIT_HASH_MAX_SIZE];
	size_t checksum_size = git_oid_size(index->oid_type);

	if ((fd = p_open(index->index_file_path, O_RDONLY)) < 0)
		return fd;

	if (p_lseek(fd, (0 - (ssize_t)checksum_size), SEEK_END) < 0) {
		p_close(fd);
		git_error_set(GIT_ERROR_OS, "failed to seek to end of file");
		return -1;
	}

	bytes_read = p_read(fd, checksum, checksum_size);
	p_close(fd);

	if (bytes_read < (ssize_t)checksum_size)
		return -1;

	return !!memcmp(checksum, index->checksum, checksum_size);
}

int git_index_read(git_index *index, int force)
{
	int error = 0, updated;
	git_str buffer = GIT_STR_INIT;
	git_futils_filestamp stamp = index->stamp;

	if (!index->index_file_path)
		return create_index_error(-1,
			"failed to read index: The index is in-memory only");

	index->on_disk = git_fs_path_exists(index->index_file_path);

	if (!index->on_disk) {
		if (force && (error = git_index_clear(index)) < 0)
			return error;

		index->dirty = 0;
		return 0;
	}

	if ((updated = git_futils_filestamp_check(&stamp, index->index_file_path) < 0) ||
	    ((updated = compare_checksum(index)) < 0)) {
		git_error_set(
			GIT_ERROR_INDEX,
			"failed to read index: '%s' no longer exists",
			index->index_file_path);
		return updated;
	}

	if (!updated && !force)
		return 0;

	error = git_futils_readbuffer(&buffer, index->index_file_path);
	if (error < 0)
		return error;

	index->tree = NULL;
	git_pool_clear(&index->tree_pool);

	error = git_index_clear(index);

	if (!error)
		error = parse_index(index, buffer.ptr, buffer.size);

	if (!error) {
		git_futils_filestamp_set(&index->stamp, &stamp);
		index->dirty = 0;
	}

	git_str_dispose(&buffer);
	return error;
}

int git_index_read_safely(git_index *index)
{
	if (git_index__enforce_unsaved_safety && index->dirty) {
		git_error_set(GIT_ERROR_INDEX,
			"the index has unsaved changes that would be overwritten by this operation");
		return GIT_EINDEXDIRTY;
	}

	return git_index_read(index, false);
}

static bool is_racy_entry(git_index *index, const git_index_entry *entry)
{
	/* Git special-cases submodules in the check */
	if (S_ISGITLINK(entry->mode))
		return false;

	return git_index_entry_newer_than_index(entry, index);
}

/*
 * Force the next diff to take a look at those entries which have the
 * same timestamp as the current index.
 */
static int truncate_racily_clean(git_index *index)
{
	size_t i;
	int error;
	git_index_entry *entry;
	git_diff_options diff_opts = GIT_DIFF_OPTIONS_INIT;
	git_diff *diff = NULL;
	git_vector paths = GIT_VECTOR_INIT;
	git_diff_delta *delta;

	/* Nothing to do if there's no repo to talk about */
	if (!INDEX_OWNER(index))
		return 0;

	/* If there's no workdir, we can't know where to even check */
	if (!git_repository_workdir(INDEX_OWNER(index)))
		return 0;

	diff_opts.flags |= GIT_DIFF_INCLUDE_TYPECHANGE | GIT_DIFF_IGNORE_SUBMODULES | GIT_DIFF_DISABLE_PATHSPEC_MATCH;
	git_vector_foreach(&index->entries, i, entry) {
		if ((entry->flags_extended & GIT_INDEX_ENTRY_UPTODATE) == 0 &&
			is_racy_entry(index, entry))
			git_vector_insert(&paths, (char *)entry->path);
	}

	if (paths.length == 0)
		goto done;

	diff_opts.pathspec.count = paths.length;
	diff_opts.pathspec.strings = (char **)paths.contents;

	if ((error = git_diff_index_to_workdir(&diff, INDEX_OWNER(index), index, &diff_opts)) < 0)
		return error;

	git_vector_foreach(&diff->deltas, i, delta) {
		entry = (git_index_entry *)git_index_get_bypath(index, delta->old_file.path, 0);

		/* Ensure that we have a stage 0 for this file (ie, it's not a
		 * conflict), otherwise smudging it is quite pointless.
		 */
		if (entry) {
			entry->file_size = 0;
			index->dirty = 1;
		}
	}

done:
	git_diff_free(diff);
	git_vector_free(&paths);
	return 0;
}

unsigned git_index_version(git_index *index)
{
	GIT_ASSERT_ARG(index);

	return index->version;
}

int git_index_set_version(git_index *index, unsigned int version)
{
	GIT_ASSERT_ARG(index);

	if (version < INDEX_VERSION_NUMBER_LB ||
	    version > INDEX_VERSION_NUMBER_UB) {
		git_error_set(GIT_ERROR_INDEX, "invalid version number");
		return -1;
	}

	index->version = version;

	return 0;
}

int git_index_write(git_index *index)
{
	git_indexwriter writer = GIT_INDEXWRITER_INIT;
	int error;

	truncate_racily_clean(index);

	if ((error = git_indexwriter_init(&writer, index)) == 0 &&
		(error = git_indexwriter_commit(&writer)) == 0)
		index->dirty = 0;

	git_indexwriter_cleanup(&writer);

	return error;
}

const char *git_index_path(const git_index *index)
{
	GIT_ASSERT_ARG_WITH_RETVAL(index, NULL);
	return index->index_file_path;
}

int git_index_write_tree(git_oid *oid, git_index *index)
{
	git_repository *repo;

	GIT_ASSERT_ARG(oid);
	GIT_ASSERT_ARG(index);

	repo = INDEX_OWNER(index);

	if (repo == NULL)
		return create_index_error(-1, "Failed to write tree. "
		  "the index file is not backed up by an existing repository");

	return git_tree__write_index(oid, index, repo);
}

int git_index_write_tree_to(
	git_oid *oid, git_index *index, git_repository *repo)
{
	GIT_ASSERT_ARG(oid);
	GIT_ASSERT_ARG(index);
	GIT_ASSERT_ARG(repo);

	return git_tree__write_index(oid, index, repo);
}

size_t git_index_entrycount(const git_index *index)
{
	GIT_ASSERT_ARG(index);

	return index->entries.length;
}

const git_index_entry *git_index_get_byindex(
	git_index *index, size_t n)
{
	GIT_ASSERT_ARG_WITH_RETVAL(index, NULL);

	git_vector_sort(&index->entries);
	return git_vector_get(&index->entries, n);
}

const git_index_entry *git_index_get_bypath(
	git_index *index, const char *path, int stage)
{
	git_index_entry key = {{ 0 }};
	git_index_entry *value;

	GIT_ASSERT_ARG_WITH_RETVAL(index, NULL);

	key.path = path;
	GIT_INDEX_ENTRY_STAGE_SET(&key, stage);

	if (index->ignore_case)
		value = git_idxmap_icase_get((git_idxmap_icase *) index->entries_map, &key);
	else
		value = git_idxmap_get(index->entries_map, &key);

	if (!value) {
	    git_error_set(GIT_ERROR_INDEX, "index does not contain '%s'", path);
	    return NULL;
	}

	return value;
}

void git_index_entry__init_from_stat(
	git_index_entry *entry, struct stat *st, bool trust_mode)
{
	entry->ctime.seconds = (int32_t)st->st_ctime;
	entry->mtime.seconds = (int32_t)st->st_mtime;
#if defined(GIT_USE_NSEC)
	entry->mtime.nanoseconds = st->st_mtime_nsec;
	entry->ctime.nanoseconds = st->st_ctime_nsec;
#endif
	entry->dev  = st->st_rdev;
	entry->ino  = st->st_ino;
	entry->mode = (!trust_mode && S_ISREG(st->st_mode)) ?
		git_index__create_mode(0666) : git_index__create_mode(st->st_mode);
	entry->uid  = st->st_uid;
	entry->gid  = st->st_gid;
	entry->file_size = (uint32_t)st->st_size;
}

static void index_entry_adjust_namemask(
		git_index_entry *entry,
		size_t path_length)
{
	entry->flags &= ~GIT_INDEX_ENTRY_NAMEMASK;

	if (path_length < GIT_INDEX_ENTRY_NAMEMASK)
		entry->flags |= path_length & GIT_INDEX_ENTRY_NAMEMASK;
	else
		entry->flags |= GIT_INDEX_ENTRY_NAMEMASK;
}

/* When `from_workdir` is true, we will validate the paths to avoid placing
 * paths that are invalid for the working directory on the current filesystem
 * (eg, on Windows, we will disallow `GIT~1`, `AUX`, `COM1`, etc).  This
 * function will *always* prevent `.git` and directory traversal `../` from
 * being added to the index.
 */
static int index_entry_create(
	git_index_entry **out,
	git_repository *repo,
	const char *path,
	struct stat *st,
	bool from_workdir)
{
	size_t pathlen = strlen(path), alloclen;
	struct entry_internal *entry;
	unsigned int path_valid_flags = GIT_PATH_REJECT_INDEX_DEFAULTS;
	uint16_t mode = 0;

	/* always reject placing `.git` in the index and directory traversal.
	 * when requested, disallow platform-specific filenames and upgrade to
	 * the platform-specific `.git` tests (eg, `git~1`, etc).
	 */
	if (from_workdir)
		path_valid_flags |= GIT_PATH_REJECT_WORKDIR_DEFAULTS;
	if (st)
		mode = st->st_mode;

	if (!git_path_is_valid(repo, path, mode, path_valid_flags)) {
		git_error_set(GIT_ERROR_INDEX, "invalid path: '%s'", path);
		return -1;
	}

	GIT_ERROR_CHECK_ALLOC_ADD(&alloclen, sizeof(struct entry_internal), pathlen);
	GIT_ERROR_CHECK_ALLOC_ADD(&alloclen, alloclen, 1);
	entry = git__calloc(1, alloclen);
	GIT_ERROR_CHECK_ALLOC(entry);

	entry->pathlen = pathlen;
	memcpy(entry->path, path, pathlen);
	entry->entry.path = entry->path;

	*out = (git_index_entry *)entry;
	return 0;
}

static int index_entry_init(
	git_index_entry **entry_out,
	git_index *index,
	const char *rel_path)
{
	int error = 0;
	git_index_entry *entry = NULL;
	git_str path = GIT_STR_INIT;
	struct stat st;
	git_oid oid;
	git_repository *repo;

	if (INDEX_OWNER(index) == NULL)
		return create_index_error(-1,
			"could not initialize index entry. "
			"Index is not backed up by an existing repository.");

	/*
	 * FIXME: this is duplicated with the work in
	 * git_blob__create_from_paths. It should accept an optional stat
	 * structure so we can pass in the one we have to do here.
	 */
	repo = INDEX_OWNER(index);
	if (git_repository__ensure_not_bare(repo, "create blob from file") < 0)
		return GIT_EBAREREPO;

	if (git_repository_workdir_path(&path, repo, rel_path) < 0)
		return -1;

	error = git_fs_path_lstat(path.ptr, &st);
	git_str_dispose(&path);

	if (error < 0)
		return error;

	if (index_entry_create(&entry, INDEX_OWNER(index), rel_path, &st, true) < 0)
		return -1;

	/* write the blob to disk and get the oid and stat info */
	error = git_blob__create_from_paths(
		&oid, &st, INDEX_OWNER(index), NULL, rel_path, 0, true);

	if (error < 0) {
		index_entry_free(entry);
		return error;
	}

	entry->id = oid;
	git_index_entry__init_from_stat(entry, &st, !index->distrust_filemode);

	*entry_out = (git_index_entry *)entry;
	return 0;
}

static git_index_reuc_entry *reuc_entry_alloc(const char *path)
{
	size_t pathlen = strlen(path),
		structlen = sizeof(struct reuc_entry_internal),
		alloclen;
	struct reuc_entry_internal *entry;

	if (GIT_ADD_SIZET_OVERFLOW(&alloclen, structlen, pathlen) ||
		GIT_ADD_SIZET_OVERFLOW(&alloclen, alloclen, 1))
		return NULL;

	entry = git__calloc(1, alloclen);
	if (!entry)
		return NULL;

	entry->pathlen = pathlen;
	memcpy(entry->path, path, pathlen);
	entry->entry.path = entry->path;

	return (git_index_reuc_entry *)entry;
}

static int index_entry_reuc_init(git_index_reuc_entry **reuc_out,
	const char *path,
	int ancestor_mode, const git_oid *ancestor_oid,
	int our_mode, const git_oid *our_oid,
	int their_mode, const git_oid *their_oid)
{
	git_index_reuc_entry *reuc = NULL;

	GIT_ASSERT_ARG(reuc_out);
	GIT_ASSERT_ARG(path);

	*reuc_out = reuc = reuc_entry_alloc(path);
	GIT_ERROR_CHECK_ALLOC(reuc);

	if ((reuc->mode[0] = ancestor_mode) > 0) {
		GIT_ASSERT(ancestor_oid);
		git_oid_cpy(&reuc->oid[0], ancestor_oid);
	}

	if ((reuc->mode[1] = our_mode) > 0) {
		GIT_ASSERT(our_oid);
		git_oid_cpy(&reuc->oid[1], our_oid);
	}

	if ((reuc->mode[2] = their_mode) > 0) {
		GIT_ASSERT(their_oid);
		git_oid_cpy(&reuc->oid[2], their_oid);
	}

	return 0;
}

static void index_entry_cpy(
	git_index_entry *tgt,
	const git_index_entry *src)
{
	const char *tgt_path = tgt->path;
	memcpy(tgt, src, sizeof(*tgt));
	tgt->path = tgt_path;
}

static int index_entry_dup(
	git_index_entry **out,
	git_index *index,
	const git_index_entry *src)
{
	if (index_entry_create(out, INDEX_OWNER(index), src->path, NULL, false) < 0)
		return -1;

	index_entry_cpy(*out, src);
	return 0;
}

static void index_entry_cpy_nocache(
	git_index_entry *tgt,
	const git_index_entry *src)
{
	git_oid_cpy(&tgt->id, &src->id);
	tgt->mode = src->mode;
	tgt->flags = src->flags;
	tgt->flags_extended = (src->flags_extended & GIT_INDEX_ENTRY_EXTENDED_FLAGS);
}

static int index_entry_dup_nocache(
	git_index_entry **out,
	git_index *index,
	const git_index_entry *src)
{
	if (index_entry_create(out, INDEX_OWNER(index), src->path, NULL, false) < 0)
		return -1;

	index_entry_cpy_nocache(*out, src);
	return 0;
}

static int has_file_name(git_index *index,
	 const git_index_entry *entry, size_t pos, int ok_to_replace)
{
	size_t len = strlen(entry->path);
	int stage = GIT_INDEX_ENTRY_STAGE(entry);
	const char *name = entry->path;

	while (pos < index->entries.length) {
		struct entry_internal *p = index->entries.contents[pos++];

		if (len >= p->pathlen)
			break;
		if (memcmp(name, p->path, len))
			break;
		if (GIT_INDEX_ENTRY_STAGE(&p->entry) != stage)
			continue;
		if (p->path[len] != '/')
			continue;
		if (!ok_to_replace)
			return -1;

		if (index_remove_entry(index, --pos) < 0)
			break;
	}
	return 0;
}

/*
 * Do we have another file with a pathname that is a proper
 * subset of the name we're trying to add?
 */
static int has_dir_name(git_index *index,
		const git_index_entry *entry, int ok_to_replace)
{
	int stage = GIT_INDEX_ENTRY_STAGE(entry);
	const char *name = entry->path;
	const char *slash = name + strlen(name);

	for (;;) {
		size_t len, pos;

		for (;;) {
			if (*--slash == '/')
				break;
			if (slash <= entry->path)
				return 0;
		}
		len = slash - name;

		if (!index_find(&pos, index, name, len, stage)) {
			if (!ok_to_replace)
				return -1;

			if (index_remove_entry(index, pos) < 0)
				break;
			continue;
		}

		/*
		 * Trivial optimization: if we find an entry that
		 * already matches the sub-directory, then we know
		 * we're ok, and we can exit.
		 */
		for (; pos < index->entries.length; ++pos) {
			struct entry_internal *p = index->entries.contents[pos];

			if (p->pathlen <= len ||
			    p->path[len] != '/' ||
			    memcmp(p->path, name, len))
				break; /* not our subdirectory */

			if (GIT_INDEX_ENTRY_STAGE(&p->entry) == stage)
				return 0;
		}
	}

	return 0;
}

static int check_file_directory_collision(git_index *index,
		git_index_entry *entry, size_t pos, int ok_to_replace)
{
	if (has_file_name(index, entry, pos, ok_to_replace) < 0 ||
	    has_dir_name(index, entry, ok_to_replace) < 0) {
		git_error_set(GIT_ERROR_INDEX,
			"'%s' appears as both a file and a directory", entry->path);
		return -1;
	}

	return 0;
}

static int canonicalize_directory_path(
	git_index *index,
	git_index_entry *entry,
	git_index_entry *existing)
{
	const git_index_entry *match, *best = NULL;
	char *search, *sep;
	size_t pos, search_len, best_len;

	if (!index->ignore_case)
		return 0;

	/* item already exists in the index, simply re-use the existing case */
	if (existing) {
		memcpy((char *)entry->path, existing->path, strlen(existing->path));
		return 0;
	}

	/* nothing to do */
	if (strchr(entry->path, '/') == NULL)
		return 0;

	if ((search = git__strdup(entry->path)) == NULL)
		return -1;

	/* starting at the parent directory and descending to the root, find the
	 * common parent directory.
	 */
	while (!best && (sep = strrchr(search, '/'))) {
		sep[1] = '\0';

		search_len = strlen(search);

		git_vector_bsearch2(
			&pos, &index->entries, index->entries_search_path, search);

		while ((match = git_vector_get(&index->entries, pos))) {
			if (GIT_INDEX_ENTRY_STAGE(match) != 0) {
				/* conflicts do not contribute to canonical paths */
			} else if (strncmp(search, match->path, search_len) == 0) {
				/* prefer an exact match to the input filename */
				best = match;
				best_len = search_len;
				break;
			} else if (strncasecmp(search, match->path, search_len) == 0) {
				/* continue walking, there may be a path with an exact
				 * (case sensitive) match later in the index, but use this
				 * as the best match until that happens.
				 */
				if (!best) {
					best = match;
					best_len = search_len;
				}
			} else {
				break;
			}

			pos++;
		}

		sep[0] = '\0';
	}

	if (best)
		memcpy((char *)entry->path, best->path, best_len);

	git__free(search);
	return 0;
}

static int index_no_dups(void **old, void *new)
{
	const git_index_entry *entry = new;
	GIT_UNUSED(old);
	git_error_set(GIT_ERROR_INDEX, "'%s' appears multiple times at stage %d",
		entry->path, GIT_INDEX_ENTRY_STAGE(entry));
	return GIT_EEXISTS;
}

static void index_existing_and_best(
	git_index_entry **existing,
	size_t *existing_position,
	git_index_entry **best,
	git_index *index,
	const git_index_entry *entry)
{
	git_index_entry *e;
	size_t pos;
	int error;

	error = index_find(&pos,
		index, entry->path, 0, GIT_INDEX_ENTRY_STAGE(entry));

	if (error == 0) {
		*existing = index->entries.contents[pos];
		*existing_position = pos;
		*best = index->entries.contents[pos];
		return;
	}

	*existing = NULL;
	*existing_position = 0;
	*best = NULL;

	if (GIT_INDEX_ENTRY_STAGE(entry) == 0) {
		for (; pos < index->entries.length; pos++) {
			int (*strcomp)(const char *a, const char *b) =
				index->ignore_case ? git__strcasecmp : git__strcmp;

			e = index->entries.contents[pos];

			if (strcomp(entry->path, e->path) != 0)
				break;

			if (GIT_INDEX_ENTRY_STAGE(e) == GIT_INDEX_STAGE_ANCESTOR) {
				*best = e;
				continue;
			} else {
				*best = e;
				break;
			}
		}
	}
}

/* index_insert takes ownership of the new entry - if it can't insert
 * it, then it will return an error **and also free the entry**.  When
 * it replaces an existing entry, it will update the entry_ptr with the
 * actual entry in the index (and free the passed in one).
 *
 * trust_path is whether we use the given path, or whether (on case
 * insensitive systems only) we try to canonicalize the given path to
 * be within an existing directory.
 *
 * trust_mode is whether we trust the mode in entry_ptr.
 *
 * trust_id is whether we trust the id or it should be validated.
 */
static int index_insert(
	git_index *index,
	git_index_entry **entry_ptr,
	int replace,
	bool trust_path,
	bool trust_mode,
	bool trust_id)
{
	git_index_entry *existing, *best, *entry;
	size_t path_length, position;
	int error;

	GIT_ASSERT_ARG(index);
	GIT_ASSERT_ARG(entry_ptr);

	entry = *entry_ptr;

	/* Make sure that the path length flag is correct */
	path_length = ((struct entry_internal *)entry)->pathlen;
	index_entry_adjust_namemask(entry, path_length);

	/* This entry is now up-to-date and should not be checked for raciness */
	entry->flags_extended |= GIT_INDEX_ENTRY_UPTODATE;

	git_vector_sort(&index->entries);

	/*
	 * Look if an entry with this path already exists, either staged, or (if
	 * this entry is a regular staged item) as the "ours" side of a conflict.
	 */
	index_existing_and_best(&existing, &position, &best, index, entry);

	/* Update the file mode */
	entry->mode = trust_mode ?
		git_index__create_mode(entry->mode) :
		index_merge_mode(index, best, entry->mode);

	/* Canonicalize the directory name */
	if (!trust_path && (error = canonicalize_directory_path(index, entry, best)) < 0)
		goto out;

	/* Ensure that the given id exists (unless it's a submodule) */
	if (!trust_id && INDEX_OWNER(index) &&
	    (entry->mode & GIT_FILEMODE_COMMIT) != GIT_FILEMODE_COMMIT) {

		if (!git_object__is_valid(INDEX_OWNER(index), &entry->id,
					  git_object__type_from_filemode(entry->mode))) {
			error = -1;
			goto out;
		}
	}

	/* Look for tree / blob name collisions, removing conflicts if requested */
	if ((error = check_file_directory_collision(index, entry, position, replace)) < 0)
		goto out;

	/*
	 * If we are replacing an existing item, overwrite the existing entry
	 * and return it in place of the passed in one.
	 */
	if (existing) {
		if (replace) {
			index_entry_cpy(existing, entry);

			if (trust_path)
				memcpy((char *)existing->path, entry->path, strlen(entry->path));
		}

		index_entry_free(entry);
		*entry_ptr = existing;
	} else {
		/*
		 * If replace is not requested or no existing entry exists, insert
		 * at the sorted position.  (Since we re-sort after each insert to
		 * check for dups, this is actually cheaper in the long run.)
		 */
		if ((error = git_vector_insert_sorted(&index->entries, entry, index_no_dups)) < 0 ||
		    (error = index_map_set(index->entries_map, entry, index->ignore_case)) < 0)
			goto out;
	}

	index->dirty = 1;

out:
	if (error < 0) {
		index_entry_free(*entry_ptr);
		*entry_ptr = NULL;
	}

	return error;
}

static int index_conflict_to_reuc(git_index *index, const char *path)
{
	const git_index_entry *conflict_entries[3];
	int ancestor_mode, our_mode, their_mode;
	git_oid const *ancestor_oid, *our_oid, *their_oid;
	int ret;

	if ((ret = git_index_conflict_get(&conflict_entries[0],
		&conflict_entries[1], &conflict_entries[2], index, path)) < 0)
		return ret;

	ancestor_mode = conflict_entries[0] == NULL ? 0 : conflict_entries[0]->mode;
	our_mode = conflict_entries[1] == NULL ? 0 : conflict_entries[1]->mode;
	their_mode = conflict_entries[2] == NULL ? 0 : conflict_entries[2]->mode;

	ancestor_oid = conflict_entries[0] == NULL ? NULL : &conflict_entries[0]->id;
	our_oid = conflict_entries[1] == NULL ? NULL : &conflict_entries[1]->id;
	their_oid = conflict_entries[2] == NULL ? NULL : &conflict_entries[2]->id;

	if ((ret = git_index_reuc_add(index, path, ancestor_mode, ancestor_oid,
		our_mode, our_oid, their_mode, their_oid)) >= 0)
		ret = git_index_conflict_remove(index, path);

	return ret;
}

GIT_INLINE(bool) is_file_or_link(const int filemode)
{
	return (filemode == GIT_FILEMODE_BLOB ||
		filemode == GIT_FILEMODE_BLOB_EXECUTABLE ||
		filemode == GIT_FILEMODE_LINK);
}

GIT_INLINE(bool) valid_filemode(const int filemode)
{
	return (is_file_or_link(filemode) || filemode == GIT_FILEMODE_COMMIT);
}

int git_index_add_from_buffer(
    git_index *index, const git_index_entry *source_entry,
    const void *buffer, size_t len)
{
	git_index_entry *entry = NULL;
	int error = 0;
	git_oid id;

	GIT_ASSERT_ARG(index);
	GIT_ASSERT_ARG(source_entry && source_entry->path);

	if (INDEX_OWNER(index) == NULL)
		return create_index_error(-1,
			"could not initialize index entry. "
			"Index is not backed up by an existing repository.");

	if (!is_file_or_link(source_entry->mode)) {
		git_error_set(GIT_ERROR_INDEX, "invalid filemode");
		return -1;
	}

	if (len > UINT32_MAX) {
		git_error_set(GIT_ERROR_INDEX, "buffer is too large");
		return -1;
	}

	if (index_entry_dup(&entry, index, source_entry) < 0)
		return -1;

	error = git_blob_create_from_buffer(&id, INDEX_OWNER(index), buffer, len);
	if (error < 0) {
		index_entry_free(entry);
		return error;
	}

	git_oid_cpy(&entry->id, &id);
	entry->file_size = (uint32_t)len;

	if ((error = index_insert(index, &entry, 1, true, true, true)) < 0)
		return error;

	/* Adding implies conflict was resolved, move conflict entries to REUC */
	if ((error = index_conflict_to_reuc(index, entry->path)) < 0 && error != GIT_ENOTFOUND)
		return error;

	git_tree_cache_invalidate_path(index->tree, entry->path);
	return 0;
}

static int add_repo_as_submodule(git_index_entry **out, git_index *index, const char *path)
{
	git_repository *sub;
	git_str abspath = GIT_STR_INIT;
	git_repository *repo = INDEX_OWNER(index);
	git_reference *head;
	git_index_entry *entry;
	struct stat st;
	int error;

	if ((error = git_repository_workdir_path(&abspath, repo, path)) < 0)
		return error;

	if ((error = p_stat(abspath.ptr, &st)) < 0) {
		git_error_set(GIT_ERROR_OS, "failed to stat repository dir");
		return -1;
	}

	if (index_entry_create(&entry, INDEX_OWNER(index), path, &st, true) < 0)
		return -1;

	git_index_entry__init_from_stat(entry, &st, !index->distrust_filemode);

	if ((error = git_repository_open(&sub, abspath.ptr)) < 0)
		return error;

	if ((error = git_repository_head(&head, sub)) < 0)
		return error;

	git_oid_cpy(&entry->id, git_reference_target(head));
	entry->mode = GIT_FILEMODE_COMMIT;

	git_reference_free(head);
	git_repository_free(sub);
	git_str_dispose(&abspath);

	*out = entry;
	return 0;
}

int git_index_add_bypath(git_index *index, const char *path)
{
	git_index_entry *entry = NULL;
	int ret;

	GIT_ASSERT_ARG(index);
	GIT_ASSERT_ARG(path);

	if ((ret = index_entry_init(&entry, index, path)) == 0)
		ret = index_insert(index, &entry, 1, false, false, true);

	/* If we were given a directory, let's see if it's a submodule */
	if (ret < 0 && ret != GIT_EDIRECTORY)
		return ret;

	if (ret == GIT_EDIRECTORY) {
		git_submodule *sm;
		git_error_state err;

		git_error_state_capture(&err, ret);

		ret = git_submodule_lookup(&sm, INDEX_OWNER(index), path);
		if (ret == GIT_ENOTFOUND)
			return git_error_state_restore(&err);

		git_error_state_free(&err);

		/*
		 * EEXISTS means that there is a repository at that path, but it's not known
		 * as a submodule. We add its HEAD as an entry and don't register it.
		 */
		if (ret == GIT_EEXISTS) {
			if ((ret = add_repo_as_submodule(&entry, index, path)) < 0)
				return ret;

			if ((ret = index_insert(index, &entry, 1, false, false, true)) < 0)
				return ret;
		} else if (ret < 0) {
			return ret;
		} else {
			ret = git_submodule_add_to_index(sm, false);
			git_submodule_free(sm);
			return ret;
		}
	}

	/* Adding implies conflict was resolved, move conflict entries to REUC */
	if ((ret = index_conflict_to_reuc(index, path)) < 0 && ret != GIT_ENOTFOUND)
		return ret;

	git_tree_cache_invalidate_path(index->tree, entry->path);
	return 0;
}

int git_index_remove_bypath(git_index *index, const char *path)
{
	int ret;

	GIT_ASSERT_ARG(index);
	GIT_ASSERT_ARG(path);

	if (((ret = git_index_remove(index, path, 0)) < 0 &&
		ret != GIT_ENOTFOUND) ||
		((ret = index_conflict_to_reuc(index, path)) < 0 &&
		ret != GIT_ENOTFOUND))
		return ret;

	if (ret == GIT_ENOTFOUND)
		git_error_clear();

	return 0;
}

int git_index__fill(git_index *index, const git_vector *source_entries)
{
	const git_index_entry *source_entry = NULL;
	int error = 0;
	size_t i;

	GIT_ASSERT_ARG(index);

	if (!source_entries->length)
		return 0;

	if (git_vector_size_hint(&index->entries, source_entries->length) < 0 ||
	    index_map_resize(index->entries_map, (size_t)(source_entries->length * 1.3),
			     index->ignore_case) < 0)
		return -1;

	git_vector_foreach(source_entries, i, source_entry) {
		git_index_entry *entry = NULL;

		if ((error = index_entry_dup(&entry, index, source_entry)) < 0)
			break;

		index_entry_adjust_namemask(entry, ((struct entry_internal *)entry)->pathlen);
		entry->flags_extended |= GIT_INDEX_ENTRY_UPTODATE;
		entry->mode = git_index__create_mode(entry->mode);

		if ((error = git_vector_insert(&index->entries, entry)) < 0)
			break;

		if ((error = index_map_set(index->entries_map, entry, index->ignore_case)) < 0)
			break;

		index->dirty = 1;
	}

	if (!error)
		git_vector_sort(&index->entries);

	return error;
}


int git_index_add(git_index *index, const git_index_entry *source_entry)
{
	git_index_entry *entry = NULL;
	int ret;

	GIT_ASSERT_ARG(index);
	GIT_ASSERT_ARG(source_entry && source_entry->path);

	if (!valid_filemode(source_entry->mode)) {
		git_error_set(GIT_ERROR_INDEX, "invalid entry mode");
		return -1;
	}

	if ((ret = index_entry_dup(&entry, index, source_entry)) < 0 ||
		(ret = index_insert(index, &entry, 1, true, true, false)) < 0)
		return ret;

	git_tree_cache_invalidate_path(index->tree, entry->path);
	return 0;
}

int git_index_remove(git_index *index, const char *path, int stage)
{
	int error;
	size_t position;
	git_index_entry remove_key = {{ 0 }};

	remove_key.path = path;
	GIT_INDEX_ENTRY_STAGE_SET(&remove_key, stage);

	index_map_delete(index->entries_map, &remove_key, index->ignore_case);

	if (index_find(&position, index, path, 0, stage) < 0) {
		git_error_set(
			GIT_ERROR_INDEX, "index does not contain %s at stage %d", path, stage);
		error = GIT_ENOTFOUND;
	} else {
		error = index_remove_entry(index, position);
	}

	return error;
}

int git_index_remove_directory(git_index *index, const char *dir, int stage)
{
	git_str pfx = GIT_STR_INIT;
	int error = 0;
	size_t pos;
	git_index_entry *entry;

	if (!(error = git_str_sets(&pfx, dir)) &&
		!(error = git_fs_path_to_dir(&pfx)))
		index_find(&pos, index, pfx.ptr, pfx.size, GIT_INDEX_STAGE_ANY);

	while (!error) {
		entry = git_vector_get(&index->entries, pos);
		if (!entry || git__prefixcmp(entry->path, pfx.ptr) != 0)
			break;

		if (GIT_INDEX_ENTRY_STAGE(entry) != stage) {
			++pos;
			continue;
		}

		error = index_remove_entry(index, pos);

		/* removed entry at 'pos' so we don't need to increment */
	}

	git_str_dispose(&pfx);

	return error;
}

int git_index_find_prefix(size_t *at_pos, git_index *index, const char *prefix)
{
	int error = 0;
	size_t pos;
	const git_index_entry *entry;

	index_find(&pos, index, prefix, strlen(prefix), GIT_INDEX_STAGE_ANY);
	entry = git_vector_get(&index->entries, pos);
	if (!entry || git__prefixcmp(entry->path, prefix) != 0)
		error = GIT_ENOTFOUND;

	if (!error && at_pos)
		*at_pos = pos;

	return error;
}

int git_index__find_pos(
	size_t *out, git_index *index, const char *path, size_t path_len, int stage)
{
	GIT_ASSERT_ARG(index);
	GIT_ASSERT_ARG(path);
	return index_find(out, index, path, path_len, stage);
}

int git_index_find(size_t *at_pos, git_index *index, const char *path)
{
	size_t pos;

	GIT_ASSERT_ARG(index);
	GIT_ASSERT_ARG(path);

	if (git_vector_bsearch2(
			&pos, &index->entries, index->entries_search_path, path) < 0) {
		git_error_set(GIT_ERROR_INDEX, "index does not contain %s", path);
		return GIT_ENOTFOUND;
	}

	/* Since our binary search only looked at path, we may be in the
	 * middle of a list of stages.
	 */
	for (; pos > 0; --pos) {
		const git_index_entry *prev = git_vector_get(&index->entries, pos - 1);

		if (index->entries_cmp_path(prev->path, path) != 0)
			break;
	}

	if (at_pos)
		*at_pos = pos;

	return 0;
}

int git_index_conflict_add(git_index *index,
	const git_index_entry *ancestor_entry,
	const git_index_entry *our_entry,
	const git_index_entry *their_entry)
{
	git_index_entry *entries[3] = { 0 };
	unsigned short i;
	int ret = 0;

	GIT_ASSERT_ARG(index);

	if ((ancestor_entry &&
			(ret = index_entry_dup(&entries[0], index, ancestor_entry)) < 0) ||
		(our_entry &&
			(ret = index_entry_dup(&entries[1], index, our_entry)) < 0) ||
		(their_entry &&
			(ret = index_entry_dup(&entries[2], index, their_entry)) < 0))
		goto on_error;

	/* Validate entries */
	for (i = 0; i < 3; i++) {
		if (entries[i] && !valid_filemode(entries[i]->mode)) {
			git_error_set(GIT_ERROR_INDEX, "invalid filemode for stage %d entry",
				i + 1);
			ret = -1;
			goto on_error;
		}
	}

	/* Remove existing index entries for each path */
	for (i = 0; i < 3; i++) {
		if (entries[i] == NULL)
			continue;

		if ((ret = git_index_remove(index, entries[i]->path, 0)) != 0) {
			if (ret != GIT_ENOTFOUND)
				goto on_error;

			git_error_clear();
			ret = 0;
		}
	}

	/* Add the conflict entries */
	for (i = 0; i < 3; i++) {
		if (entries[i] == NULL)
			continue;

		/* Make sure stage is correct */
		GIT_INDEX_ENTRY_STAGE_SET(entries[i], i + 1);

		if ((ret = index_insert(index, &entries[i], 1, true, true, false)) < 0)
			goto on_error;

		entries[i] = NULL; /* don't free if later entry fails */
	}

	return 0;

on_error:
	for (i = 0; i < 3; i++) {
		if (entries[i] != NULL)
			index_entry_free(entries[i]);
	}

	return ret;
}

static int index_conflict__get_byindex(
	const git_index_entry **ancestor_out,
	const git_index_entry **our_out,
	const git_index_entry **their_out,
	git_index *index,
	size_t n)
{
	const git_index_entry *conflict_entry;
	const char *path = NULL;
	size_t count;
	int stage, len = 0;

	GIT_ASSERT_ARG(ancestor_out);
	GIT_ASSERT_ARG(our_out);
	GIT_ASSERT_ARG(their_out);
	GIT_ASSERT_ARG(index);

	*ancestor_out = NULL;
	*our_out = NULL;
	*their_out = NULL;

	for (count = git_index_entrycount(index); n < count; ++n) {
		conflict_entry = git_vector_get(&index->entries, n);

		if (path && index->entries_cmp_path(conflict_entry->path, path) != 0)
			break;

		stage = GIT_INDEX_ENTRY_STAGE(conflict_entry);
		path = conflict_entry->path;

		switch (stage) {
		case 3:
			*their_out = conflict_entry;
			len++;
			break;
		case 2:
			*our_out = conflict_entry;
			len++;
			break;
		case 1:
			*ancestor_out = conflict_entry;
			len++;
			break;
		default:
			break;
		};
	}

	return len;
}

int git_index_conflict_get(
	const git_index_entry **ancestor_out,
	const git_index_entry **our_out,
	const git_index_entry **their_out,
	git_index *index,
	const char *path)
{
	size_t pos;
	int len = 0;

	GIT_ASSERT_ARG(ancestor_out);
	GIT_ASSERT_ARG(our_out);
	GIT_ASSERT_ARG(their_out);
	GIT_ASSERT_ARG(index);
	GIT_ASSERT_ARG(path);

	*ancestor_out = NULL;
	*our_out = NULL;
	*their_out = NULL;

	if (git_index_find(&pos, index, path) < 0)
		return GIT_ENOTFOUND;

	if ((len = index_conflict__get_byindex(
		ancestor_out, our_out, their_out, index, pos)) < 0)
		return len;
	else if (len == 0)
		return GIT_ENOTFOUND;

	return 0;
}

static int index_conflict_remove(git_index *index, const char *path)
{
	size_t pos = 0;
	git_index_entry *conflict_entry;
	int error = 0;

	if (path != NULL && git_index_find(&pos, index, path) < 0)
		return GIT_ENOTFOUND;

	while ((conflict_entry = git_vector_get(&index->entries, pos)) != NULL) {

		if (path != NULL &&
			index->entries_cmp_path(conflict_entry->path, path) != 0)
			break;

		if (GIT_INDEX_ENTRY_STAGE(conflict_entry) == 0) {
			pos++;
			continue;
		}

		if ((error = index_remove_entry(index, pos)) < 0)
			break;
	}

	return error;
}

int git_index_conflict_remove(git_index *index, const char *path)
{
	GIT_ASSERT_ARG(index);
	GIT_ASSERT_ARG(path);
	return index_conflict_remove(index, path);
}

int git_index_conflict_cleanup(git_index *index)
{
	GIT_ASSERT_ARG(index);
	return index_conflict_remove(index, NULL);
}

int git_index_has_conflicts(const git_index *index)
{
	size_t i;
	git_index_entry *entry;

	GIT_ASSERT_ARG(index);

	git_vector_foreach(&index->entries, i, entry) {
		if (GIT_INDEX_ENTRY_STAGE(entry) > 0)
			return 1;
	}

	return 0;
}

int git_index_iterator_new(
	git_index_iterator **iterator_out,
	git_index *index)
{
	git_index_iterator *it;
	int error;

	GIT_ASSERT_ARG(iterator_out);
	GIT_ASSERT_ARG(index);

	it = git__calloc(1, sizeof(git_index_iterator));
	GIT_ERROR_CHECK_ALLOC(it);

	if ((error = git_index_snapshot_new(&it->snap, index)) < 0) {
		git__free(it);
		return error;
	}

	it->index = index;

	*iterator_out = it;
	return 0;
}

int git_index_iterator_next(
	const git_index_entry **out,
	git_index_iterator *it)
{
	GIT_ASSERT_ARG(out);
	GIT_ASSERT_ARG(it);

	if (it->cur >= git_vector_length(&it->snap))
		return GIT_ITEROVER;

	*out = (git_index_entry *)git_vector_get(&it->snap, it->cur++);
	return 0;
}

void git_index_iterator_free(git_index_iterator *it)
{
	if (it == NULL)
		return;

	git_index_snapshot_release(&it->snap, it->index);
	git__free(it);
}

int git_index_conflict_iterator_new(
	git_index_conflict_iterator **iterator_out,
	git_index *index)
{
	git_index_conflict_iterator *it = NULL;

	GIT_ASSERT_ARG(iterator_out);
	GIT_ASSERT_ARG(index);

	it = git__calloc(1, sizeof(git_index_conflict_iterator));
	GIT_ERROR_CHECK_ALLOC(it);

	it->index = index;

	*iterator_out = it;
	return 0;
}

int git_index_conflict_next(
	const git_index_entry **ancestor_out,
	const git_index_entry **our_out,
	const git_index_entry **their_out,
	git_index_conflict_iterator *iterator)
{
	const git_index_entry *entry;
	int len;

	GIT_ASSERT_ARG(ancestor_out);
	GIT_ASSERT_ARG(our_out);
	GIT_ASSERT_ARG(their_out);
	GIT_ASSERT_ARG(iterator);

	*ancestor_out = NULL;
	*our_out = NULL;
	*their_out = NULL;

	while (iterator->cur < iterator->index->entries.length) {
		entry = git_index_get_byindex(iterator->index, iterator->cur);

		if (git_index_entry_is_conflict(entry)) {
			if ((len = index_conflict__get_byindex(
				ancestor_out,
				our_out,
				their_out,
				iterator->index,
				iterator->cur)) < 0)
				return len;

			iterator->cur += len;
			return 0;
		}

		iterator->cur++;
	}

	return GIT_ITEROVER;
}

void git_index_conflict_iterator_free(git_index_conflict_iterator *iterator)
{
	if (iterator == NULL)
		return;

	git__free(iterator);
}

size_t git_index_name_entrycount(git_index *index)
{
	GIT_ASSERT_ARG(index);
	return index->names.length;
}

const git_index_name_entry *git_index_name_get_byindex(
	git_index *index, size_t n)
{
	GIT_ASSERT_ARG_WITH_RETVAL(index, NULL);

	git_vector_sort(&index->names);
	return git_vector_get(&index->names, n);
}

static void index_name_entry_free(git_index_name_entry *ne)
{
	if (!ne)
		return;
	git__free(ne->ancestor);
	git__free(ne->ours);
	git__free(ne->theirs);
	git__free(ne);
}

int git_index_name_add(git_index *index,
	const char *ancestor, const char *ours, const char *theirs)
{
	git_index_name_entry *conflict_name;

	GIT_ASSERT_ARG((ancestor && ours) || (ancestor && theirs) || (ours && theirs));

	conflict_name = git__calloc(1, sizeof(git_index_name_entry));
	GIT_ERROR_CHECK_ALLOC(conflict_name);

	if ((ancestor && !(conflict_name->ancestor = git__strdup(ancestor))) ||
		(ours     && !(conflict_name->ours     = git__strdup(ours))) ||
		(theirs   && !(conflict_name->theirs   = git__strdup(theirs))) ||
		git_vector_insert(&index->names, conflict_name) < 0)
	{
		index_name_entry_free(conflict_name);
		return -1;
	}

	index->dirty = 1;
	return 0;
}

int git_index_name_clear(git_index *index)
{
	size_t i;
	git_index_name_entry *conflict_name;

	GIT_ASSERT_ARG(index);

	git_vector_foreach(&index->names, i, conflict_name)
		index_name_entry_free(conflict_name);

	git_vector_clear(&index->names);

	index->dirty = 1;

	return 0;
}

size_t git_index_reuc_entrycount(git_index *index)
{
	GIT_ASSERT_ARG(index);
	return index->reuc.length;
}

static int index_reuc_on_dup(void **old, void *new)
{
	index_entry_reuc_free(*old);
	*old = new;
	return GIT_EEXISTS;
}

static int index_reuc_insert(
	git_index *index,
	git_index_reuc_entry *reuc)
{
	int res;

	GIT_ASSERT_ARG(index);
	GIT_ASSERT_ARG(reuc && reuc->path != NULL);
	GIT_ASSERT(git_vector_is_sorted(&index->reuc));

	res = git_vector_insert_sorted(&index->reuc, reuc, &index_reuc_on_dup);
	index->dirty = 1;

	return res == GIT_EEXISTS ? 0 : res;
}

int git_index_reuc_add(git_index *index, const char *path,
	int ancestor_mode, const git_oid *ancestor_oid,
	int our_mode, const git_oid *our_oid,
	int their_mode, const git_oid *their_oid)
{
	git_index_reuc_entry *reuc = NULL;
	int error = 0;

	GIT_ASSERT_ARG(index);
	GIT_ASSERT_ARG(path);

	if ((error = index_entry_reuc_init(&reuc, path, ancestor_mode,
			ancestor_oid, our_mode, our_oid, their_mode, their_oid)) < 0 ||
		(error = index_reuc_insert(index, reuc)) < 0)
		index_entry_reuc_free(reuc);

	return error;
}

int git_index_reuc_find(size_t *at_pos, git_index *index, const char *path)
{
	return git_vector_bsearch2(at_pos, &index->reuc, index->reuc_search, path);
}

const git_index_reuc_entry *git_index_reuc_get_bypath(
	git_index *index, const char *path)
{
	size_t pos;

	GIT_ASSERT_ARG_WITH_RETVAL(index, NULL);
	GIT_ASSERT_ARG_WITH_RETVAL(path, NULL);

	if (!index->reuc.length)
		return NULL;

	GIT_ASSERT_WITH_RETVAL(git_vector_is_sorted(&index->reuc), NULL);

	if (git_index_reuc_find(&pos, index, path) < 0)
		return NULL;

	return git_vector_get(&index->reuc, pos);
}

const git_index_reuc_entry *git_index_reuc_get_byindex(
	git_index *index, size_t n)
{
	GIT_ASSERT_ARG_WITH_RETVAL(index, NULL);
	GIT_ASSERT_WITH_RETVAL(git_vector_is_sorted(&index->reuc), NULL);

	return git_vector_get(&index->reuc, n);
}

int git_index_reuc_remove(git_index *index, size_t position)
{
	int error;
	git_index_reuc_entry *reuc;

	GIT_ASSERT_ARG(index);
	GIT_ASSERT(git_vector_is_sorted(&index->reuc));

	reuc = git_vector_get(&index->reuc, position);
	error = git_vector_remove(&index->reuc, position);

	if (!error)
		index_entry_reuc_free(reuc);

	index->dirty = 1;
	return error;
}

int git_index_reuc_clear(git_index *index)
{
	size_t i;

	GIT_ASSERT_ARG(index);

	for (i = 0; i < index->reuc.length; ++i)
		index_entry_reuc_free(git_atomic_swap(index->reuc.contents[i], NULL));

	git_vector_clear(&index->reuc);

	index->dirty = 1;

	return 0;
}

static int index_error_invalid(const char *message)
{
	git_error_set(GIT_ERROR_INDEX, "invalid data in index - %s", message);
	return -1;
}

static int read_reuc(git_index *index, const char *buffer, size_t size)
{
	const char *endptr;
	size_t oid_size = git_oid_size(index->oid_type);
	size_t len;
	int i;

	/* If called multiple times, the vector might already be initialized */
	if (index->reuc._alloc_size == 0 &&
		git_vector_init(&index->reuc, 16, reuc_cmp) < 0)
		return -1;

	while (size) {
		git_index_reuc_entry *lost;

		len = p_strnlen(buffer, size) + 1;
		if (size <= len)
			return index_error_invalid("reading reuc entries");

		lost = reuc_entry_alloc(buffer);
		GIT_ERROR_CHECK_ALLOC(lost);

		size -= len;
		buffer += len;

		/* read 3 ASCII octal numbers for stage entries */
		for (i = 0; i < 3; i++) {
			int64_t tmp;

			if (git__strntol64(&tmp, buffer, size, &endptr, 8) < 0 ||
				!endptr || endptr == buffer || *endptr ||
				tmp < 0 || tmp > UINT32_MAX) {
				index_entry_reuc_free(lost);
				return index_error_invalid("reading reuc entry stage");
			}

			lost->mode[i] = (uint32_t)tmp;

			len = (endptr + 1) - buffer;
			if (size <= len) {
				index_entry_reuc_free(lost);
				return index_error_invalid("reading reuc entry stage");
			}

			size -= len;
			buffer += len;
		}

		/* read up to 3 OIDs for stage entries */
		for (i = 0; i < 3; i++) {
			if (!lost->mode[i])
				continue;
			if (size < oid_size) {
				index_entry_reuc_free(lost);
				return index_error_invalid("reading reuc entry oid");
			}

			if (git_oid__fromraw(&lost->oid[i], (const unsigned char *) buffer, index->oid_type) < 0)
				return -1;

			size -= oid_size;
			buffer += oid_size;
		}

		/* entry was read successfully - insert into reuc vector */
		if (git_vector_insert(&index->reuc, lost) < 0)
			return -1;
	}

	/* entries are guaranteed to be sorted on-disk */
	git_vector_set_sorted(&index->reuc, true);

	return 0;
}


static int read_conflict_names(git_index *index, const char *buffer, size_t size)
{
	size_t len;

	/* This gets called multiple times, the vector might already be initialized */
	if (index->names._alloc_size == 0 &&
		git_vector_init(&index->names, 16, conflict_name_cmp) < 0)
		return -1;

#define read_conflict_name(ptr) \
	len = p_strnlen(buffer, size) + 1; \
	if (size < len) { \
		index_error_invalid("reading conflict name entries"); \
		goto out_err; \
	} \
	if (len == 1) \
		ptr = NULL; \
	else { \
		ptr = git__malloc(len); \
		GIT_ERROR_CHECK_ALLOC(ptr); \
		memcpy(ptr, buffer, len); \
	} \
	\
	buffer += len; \
	size -= len;

	while (size) {
		git_index_name_entry *conflict_name = git__calloc(1, sizeof(git_index_name_entry));
		GIT_ERROR_CHECK_ALLOC(conflict_name);

		read_conflict_name(conflict_name->ancestor);
		read_conflict_name(conflict_name->ours);
		read_conflict_name(conflict_name->theirs);

		if (git_vector_insert(&index->names, conflict_name) < 0)
			goto out_err;

		continue;

out_err:
		git__free(conflict_name->ancestor);
		git__free(conflict_name->ours);
		git__free(conflict_name->theirs);
		git__free(conflict_name);
		return -1;
	}

#undef read_conflict_name

	/* entries are guaranteed to be sorted on-disk */
	git_vector_set_sorted(&index->names, true);

	return 0;
}

GIT_INLINE(size_t) index_entry_path_offset(
	git_oid_t oid_type,
	uint32_t flags)
{
	if (oid_type == GIT_OID_SHA1)
		return (flags & GIT_INDEX_ENTRY_EXTENDED) ?
			offsetof(index_entry_long_sha1, path) :
			offsetof(index_entry_short_sha1, path);

#ifdef GIT_EXPERIMENTAL_SHA256
	else if (oid_type == GIT_OID_SHA256)
		return (flags & GIT_INDEX_ENTRY_EXTENDED) ?
			offsetof(index_entry_long_sha256, path) :
			offsetof(index_entry_short_sha256, path);
#endif

	git_error_set(GIT_ERROR_INTERNAL, "invalid oid type");
	return 0;
}

GIT_INLINE(size_t) index_entry_flags_offset(git_oid_t oid_type)
{
	if (oid_type == GIT_OID_SHA1)
		return offsetof(index_entry_long_sha1, flags_extended);

#ifdef GIT_EXPERIMENTAL_SHA256
	else if (oid_type == GIT_OID_SHA256)
		return offsetof(index_entry_long_sha256, flags_extended);
#endif

	git_error_set(GIT_ERROR_INTERNAL, "invalid oid type");
	return 0;
}

static size_t index_entry_size(
	size_t path_len,
	size_t varint_len,
	git_oid_t oid_type,
	uint32_t flags)
{
	size_t offset, size;

	if (!(offset = index_entry_path_offset(oid_type, flags)))
		return 0;

	if (varint_len) {
		if (GIT_ADD_SIZET_OVERFLOW(&size, offset, path_len) ||
		    GIT_ADD_SIZET_OVERFLOW(&size, size, 1) ||
		    GIT_ADD_SIZET_OVERFLOW(&size, size, varint_len))
			return 0;
	} else {
		if (GIT_ADD_SIZET_OVERFLOW(&size, offset, path_len) ||
		    GIT_ADD_SIZET_OVERFLOW(&size, size, 8))
			return 0;

		size &= ~7;
	}

	return size;
}

static int read_entry(
	git_index_entry **out,
	size_t *out_size,
	git_index *index,
	size_t checksum_size,
	const void *buffer,
	size_t buffer_size,
	const char *last)
{
	size_t path_length, path_offset, entry_size;
	const char *path_ptr;
	struct entry_common *source_common;
	index_entry_short_sha1 source_sha1;
#ifdef GIT_EXPERIMENTAL_SHA256
	index_entry_short_sha256 source_sha256;
#endif
	git_index_entry entry = {{0}};
	bool compressed = index->version >= INDEX_VERSION_NUMBER_COMP;
	char *tmp_path = NULL;

	size_t minimal_entry_size = index_entry_path_offset(index->oid_type, 0);

	if (checksum_size + minimal_entry_size > buffer_size)
		return -1;

	/* buffer is not guaranteed to be aligned */
	switch (index->oid_type) {
	case GIT_OID_SHA1:
		source_common = &source_sha1.common;
		memcpy(&source_sha1, buffer, sizeof(source_sha1));
		break;
#ifdef GIT_EXPERIMENTAL_SHA256
	case GIT_OID_SHA256:
		source_common = &source_sha256.common;
		memcpy(&source_sha256, buffer, sizeof(source_sha256));
		break;
#endif
	default:
		GIT_ASSERT(!"invalid oid type");
	}

	entry.ctime.seconds = (git_time_t)ntohl(source_common->ctime.seconds);
	entry.ctime.nanoseconds = ntohl(source_common->ctime.nanoseconds);
	entry.mtime.seconds = (git_time_t)ntohl(source_common->mtime.seconds);
	entry.mtime.nanoseconds = ntohl(source_common->mtime.nanoseconds);
	entry.dev = ntohl(source_common->dev);
	entry.ino = ntohl(source_common->ino);
	entry.mode = ntohl(source_common->mode);
	entry.uid = ntohl(source_common->uid);
	entry.gid = ntohl(source_common->gid);
	entry.file_size = ntohl(source_common->file_size);

	switch (index->oid_type) {
	case GIT_OID_SHA1:
		if (git_oid__fromraw(&entry.id, source_sha1.oid,
		                     GIT_OID_SHA1) < 0)
			return -1;
		entry.flags = ntohs(source_sha1.flags);
		break;
#ifdef GIT_EXPERIMENTAL_SHA256
	case GIT_OID_SHA256:
		if (git_oid__fromraw(&entry.id, source_sha256.oid,
		                     GIT_OID_SHA256) < 0)
			return -1;
		entry.flags = ntohs(source_sha256.flags);
		break;
#endif
	default:
		GIT_ASSERT(!"invalid oid type");
	}

	if (!(path_offset = index_entry_path_offset(index->oid_type, entry.flags)))
		return -1;


	if (entry.flags & GIT_INDEX_ENTRY_EXTENDED) {
		uint16_t flags_raw;
		size_t flags_offset;

		if (!(flags_offset = index_entry_flags_offset(index->oid_type)))
			return -1;

		memcpy(&flags_raw, (const char *)buffer + flags_offset, sizeof(flags_raw));
		flags_raw = ntohs(flags_raw);

		memcpy(&entry.flags_extended, &flags_raw, sizeof(flags_raw));
		path_ptr = (const char *)buffer + path_offset;
	} else {
		path_ptr = (const char *)buffer + path_offset;
	}

	if (!compressed) {
		path_length = entry.flags & GIT_INDEX_ENTRY_NAMEMASK;

		/* if this is a very long string, we must find its
		 * real length without overflowing */
		if (path_length == 0xFFF) {
			const char *path_end;

			path_end = memchr(path_ptr, '\0', buffer_size);
			if (path_end == NULL)
				return index_error_invalid("invalid path name");

			path_length = path_end - path_ptr;
		}

		entry_size = index_entry_size(path_length, 0, index->oid_type, entry.flags);
		entry.path = (char *)path_ptr;
	} else {
		size_t varint_len, last_len, prefix_len, suffix_len, path_len;
		uintmax_t strip_len;

		strip_len = git_decode_varint((const unsigned char *)path_ptr, &varint_len);
		last_len = strlen(last);

		if (varint_len == 0 || last_len < strip_len)
			return index_error_invalid("incorrect prefix length");

		prefix_len = last_len - (size_t)strip_len;
		suffix_len = strlen(path_ptr + varint_len);

		GIT_ERROR_CHECK_ALLOC_ADD(&path_len, prefix_len, suffix_len);
		GIT_ERROR_CHECK_ALLOC_ADD(&path_len, path_len, 1);

		if (path_len > GIT_PATH_MAX)
			return index_error_invalid("unreasonable path length");

		tmp_path = git__malloc(path_len);
		GIT_ERROR_CHECK_ALLOC(tmp_path);

		memcpy(tmp_path, last, prefix_len);
		memcpy(tmp_path + prefix_len, path_ptr + varint_len, suffix_len + 1);

		entry_size = index_entry_size(suffix_len, varint_len, index->oid_type, entry.flags);
		entry.path = tmp_path;
	}

	if (entry_size == 0)
		return -1;

	if (checksum_size + entry_size > buffer_size) {
		git_error_set(GIT_ERROR_INTERNAL, "invalid index checksum");
		return -1;
	}

	if (index_entry_dup(out, index, &entry) < 0) {
		git__free(tmp_path);
		return -1;
	}

	git__free(tmp_path);
	*out_size = entry_size;
	return 0;
}

static int read_header(struct index_header *dest, const void *buffer)
{
	const struct index_header *source = buffer;

	dest->signature = ntohl(source->signature);
	if (dest->signature != INDEX_HEADER_SIG)
		return index_error_invalid("incorrect header signature");

	dest->version = ntohl(source->version);
	if (dest->version < INDEX_VERSION_NUMBER_LB ||
		dest->version > INDEX_VERSION_NUMBER_UB)
		return index_error_invalid("incorrect header version");

	dest->entry_count = ntohl(source->entry_count);
	return 0;
}

static int read_extension(size_t *read_len, git_index *index, size_t checksum_size, const char *buffer, size_t buffer_size)
{
	struct index_extension dest;
	size_t total_size;

	/* buffer is not guaranteed to be aligned */
	memcpy(&dest, buffer, sizeof(struct index_extension));
	dest.extension_size = ntohl(dest.extension_size);

	total_size = dest.extension_size + sizeof(struct index_extension);

	if (dest.extension_size > total_size ||
		buffer_size < total_size ||
		buffer_size - total_size < checksum_size) {
		index_error_invalid("extension is truncated");
		return -1;
	}

	/* optional extension */
	if (dest.signature[0] >= 'A' && dest.signature[0] <= 'Z') {
		/* tree cache */
		if (memcmp(dest.signature, INDEX_EXT_TREECACHE_SIG, 4) == 0) {
			if (git_tree_cache_read(&index->tree, buffer + 8, dest.extension_size, index->oid_type, &index->tree_pool) < 0)
				return -1;
		} else if (memcmp(dest.signature, INDEX_EXT_UNMERGED_SIG, 4) == 0) {
			if (read_reuc(index, buffer + 8, dest.extension_size) < 0)
				return -1;
		} else if (memcmp(dest.signature, INDEX_EXT_CONFLICT_NAME_SIG, 4) == 0) {
			if (read_conflict_names(index, buffer + 8, dest.extension_size) < 0)
				return -1;
		}
		/* else, unsupported extension. We cannot parse this, but we can skip
		 * it by returning `total_size */
	} else {
		/* we cannot handle non-ignorable extensions;
		 * in fact they aren't even defined in the standard */
		git_error_set(GIT_ERROR_INDEX, "unsupported mandatory extension: '%.4s'", dest.signature);
		return -1;
	}

	*read_len = total_size;

	return 0;
}

static int parse_index(git_index *index, const char *buffer, size_t buffer_size)
{
	int error = 0;
	unsigned int i;
	struct index_header header = { 0 };
	unsigned char checksum[GIT_HASH_MAX_SIZE];
	size_t checksum_size = git_hash_size(git_oid_algorithm(index->oid_type));
	const char *last = NULL;
	const char *empty = "";

#define seek_forward(_increase) { \
	if (_increase >= buffer_size) { \
		error = index_error_invalid("ran out of data while parsing"); \
		goto done; } \
	buffer += _increase; \
	buffer_size -= _increase;\
}

	if (buffer_size < INDEX_HEADER_SIZE + checksum_size)
		return index_error_invalid("insufficient buffer space");

	/*
	 * Precalculate the hash of the files's contents -- we'll match
	 * it to the provided checksum in the footer.
	 */
	git_hash_buf(checksum, buffer, buffer_size - checksum_size,
		git_oid_algorithm(index->oid_type));

	/* Parse header */
	if ((error = read_header(&header, buffer)) < 0)
		return error;

	index->version = header.version;
	if (index->version >= INDEX_VERSION_NUMBER_COMP)
		last = empty;

	seek_forward(INDEX_HEADER_SIZE);

	GIT_ASSERT(!index->entries.length);

	if ((error = index_map_resize(index->entries_map, header.entry_count, index->ignore_case)) < 0)
		return error;

	/* Parse all the entries */
	for (i = 0; i < header.entry_count && buffer_size > checksum_size; ++i) {
		git_index_entry *entry = NULL;
		size_t entry_size;

		if ((error = read_entry(&entry, &entry_size, index, checksum_size, buffer, buffer_size, last)) < 0) {
			error = index_error_invalid("invalid entry");
			goto done;
		}

		if ((error = git_vector_insert(&index->entries, entry)) < 0) {
			index_entry_free(entry);
			goto done;
		}

		if ((error = index_map_set(index->entries_map, entry, index->ignore_case)) < 0) {
			index_entry_free(entry);
			goto done;
		}
		error = 0;

		if (index->version >= INDEX_VERSION_NUMBER_COMP)
			last = entry->path;

		seek_forward(entry_size);
	}

	if (i != header.entry_count) {
		error = index_error_invalid("header entries changed while parsing");
		goto done;
	}

	/* There's still space for some extensions! */
	while (buffer_size > checksum_size) {
		size_t extension_size;

		if ((error = read_extension(&extension_size, index, checksum_size, buffer, buffer_size)) < 0) {
			goto done;
		}

		seek_forward(extension_size);
	}

	if (buffer_size != checksum_size) {
		error = index_error_invalid(
			"buffer size does not match index footer size");
		goto done;
	}

	/*
	 * SHA-1 or SHA-256 (depending on the repository's object format)
	 * over the content of the index file before this checksum.
	 */
	if (memcmp(checksum, buffer, checksum_size) != 0) {
		error = index_error_invalid(
			"calculated checksum does not match expected");
		goto done;
	}

	memcpy(index->checksum, checksum, checksum_size);

#undef seek_forward

	/* Entries are stored case-sensitively on disk, so re-sort now if
	 * in-memory index is supposed to be case-insensitive
	 */
	git_vector_set_sorted(&index->entries, !index->ignore_case);
	git_vector_sort(&index->entries);

	index->dirty = 0;
done:
	return error;
}

static bool is_index_extended(git_index *index)
{
	size_t i, extended;
	git_index_entry *entry;

	extended = 0;

	git_vector_foreach(&index->entries, i, entry) {
		entry->flags &= ~GIT_INDEX_ENTRY_EXTENDED;
		if (entry->flags_extended & GIT_INDEX_ENTRY_EXTENDED_FLAGS) {
			extended++;
			entry->flags |= GIT_INDEX_ENTRY_EXTENDED;
		}
	}

	return (extended > 0);
}

static int write_disk_entry(
	git_index *index,
	git_filebuf *file,
	git_index_entry *entry,
	const char *last)
{
	void *mem = NULL;
	struct entry_common *ondisk_common;
	size_t path_len, path_offset, disk_size;
	int varint_len = 0;
	char *path;
	const char *path_start = entry->path;
	size_t same_len = 0;

	index_entry_short_sha1 ondisk_sha1;
	index_entry_long_sha1 ondisk_ext_sha1;
#ifdef GIT_EXPERIMENTAL_SHA256
	index_entry_short_sha256 ondisk_sha256;
	index_entry_long_sha256 ondisk_ext_sha256;
#endif

	switch (index->oid_type) {
	case GIT_OID_SHA1:
		ondisk_common = &ondisk_sha1.common;
		break;
#ifdef GIT_EXPERIMENTAL_SHA256
	case GIT_OID_SHA256:
		ondisk_common = &ondisk_sha256.common;
		break;
#endif
	default:
		GIT_ASSERT(!"invalid oid type");
	}

	path_len = ((struct entry_internal *)entry)->pathlen;

	if (last) {
		const char *last_c = last;

		while (*path_start == *last_c) {
			if (!*path_start || !*last_c)
				break;
			++path_start;
			++last_c;
			++same_len;
		}
		path_len -= same_len;
		varint_len = git_encode_varint(NULL, 0, strlen(last) - same_len);
	}

	disk_size = index_entry_size(path_len, varint_len, index->oid_type, entry->flags);

	if (!disk_size || git_filebuf_reserve(file, &mem, disk_size) < 0)
		return -1;

	memset(mem, 0x0, disk_size);

	/**
	 * Yes, we have to truncate.
	 *
	 * The on-disk format for Index entries clearly defines
	 * the time and size fields to be 4 bytes each -- so even if
	 * we store these values with 8 bytes on-memory, they must
	 * be truncated to 4 bytes before writing to disk.
	 *
	 * In 2038 I will be either too dead or too rich to care about this
	 */
	ondisk_common->ctime.seconds = htonl((uint32_t)entry->ctime.seconds);
	ondisk_common->mtime.seconds = htonl((uint32_t)entry->mtime.seconds);
	ondisk_common->ctime.nanoseconds = htonl(entry->ctime.nanoseconds);
	ondisk_common->mtime.nanoseconds = htonl(entry->mtime.nanoseconds);
	ondisk_common->dev = htonl(entry->dev);
	ondisk_common->ino = htonl(entry->ino);
	ondisk_common->mode = htonl(entry->mode);
	ondisk_common->uid = htonl(entry->uid);
	ondisk_common->gid = htonl(entry->gid);
	ondisk_common->file_size = htonl((uint32_t)entry->file_size);

	switch (index->oid_type) {
	case GIT_OID_SHA1:
		git_oid_raw_cpy(ondisk_sha1.oid, entry->id.id, GIT_OID_SHA1_SIZE);
		ondisk_sha1.flags = htons(entry->flags);
		break;
#ifdef GIT_EXPERIMENTAL_SHA256
	case GIT_OID_SHA256:
		git_oid_raw_cpy(ondisk_sha256.oid, entry->id.id, GIT_OID_SHA256_SIZE);
		ondisk_sha256.flags = htons(entry->flags);
		break;
#endif
	default:
		GIT_ASSERT(!"invalid oid type");
	}

	path_offset = index_entry_path_offset(index->oid_type, entry->flags);

	if (entry->flags & GIT_INDEX_ENTRY_EXTENDED) {
		struct entry_common *ondisk_ext;
		uint16_t flags_extended = htons(entry->flags_extended &
			GIT_INDEX_ENTRY_EXTENDED_FLAGS);

		switch (index->oid_type) {
		case GIT_OID_SHA1:
			memcpy(&ondisk_ext_sha1, &ondisk_sha1,
				sizeof(index_entry_short_sha1));
			ondisk_ext_sha1.flags_extended = flags_extended;
			ondisk_ext = &ondisk_ext_sha1.common;
			break;
#ifdef GIT_EXPERIMENTAL_SHA256
		case GIT_OID_SHA256:
			memcpy(&ondisk_ext_sha256, &ondisk_sha256,
				sizeof(index_entry_short_sha256));
			ondisk_ext_sha256.flags_extended = flags_extended;
			ondisk_ext = &ondisk_ext_sha256.common;
			break;
#endif
		default:
			GIT_ASSERT(!"invalid oid type");
		}

		memcpy(mem, ondisk_ext, path_offset);
	} else {
		switch (index->oid_type) {
		case GIT_OID_SHA1:
			memcpy(mem, &ondisk_sha1, path_offset);
			break;
#ifdef GIT_EXPERIMENTAL_SHA256
		case GIT_OID_SHA256:
			memcpy(mem, &ondisk_sha256, path_offset);
			break;
#endif
		default:
			GIT_ASSERT(!"invalid oid type");
		}
	}

	path = (char *)mem + path_offset;
	disk_size -= path_offset;

	if (last) {
		varint_len = git_encode_varint((unsigned char *) path,
					  disk_size, strlen(last) - same_len);
		GIT_ASSERT(varint_len > 0);

		path += varint_len;
		disk_size -= varint_len;

		/*
		 * If using path compression, we are not allowed
		 * to have additional trailing NULs.
		 */
		GIT_ASSERT(disk_size == path_len + 1);
	} else {
		/*
		 * If no path compression is used, we do have
		 * NULs as padding. As such, simply assert that
		 * we have enough space left to write the path.
		 */
		GIT_ASSERT(disk_size > path_len);
	}

	memcpy(path, path_start, path_len + 1);

	return 0;
}

static int write_entries(git_index *index, git_filebuf *file)
{
	int error = 0;
	size_t i;
	git_vector case_sorted = GIT_VECTOR_INIT, *entries = NULL;
	git_index_entry *entry;
	const char *last = NULL;

	/* If index->entries is sorted case-insensitively, then we need
	 * to re-sort it case-sensitively before writing */
	if (index->ignore_case) {
		if ((error = git_vector_dup(&case_sorted, &index->entries, git_index_entry_cmp)) < 0)
			goto done;

		git_vector_sort(&case_sorted);
		entries = &case_sorted;
	} else {
		entries = &index->entries;
	}

	if (index->version >= INDEX_VERSION_NUMBER_COMP)
		last = "";

	git_vector_foreach(entries, i, entry) {
		if ((error = write_disk_entry(index, file, entry, last)) < 0)
			break;
		if (index->version >= INDEX_VERSION_NUMBER_COMP)
			last = entry->path;
	}

done:
	git_vector_free(&case_sorted);
	return error;
}

static int write_extension(git_filebuf *file, struct index_extension *header, git_str *data)
{
	struct index_extension ondisk;

	memset(&ondisk, 0x0, sizeof(struct index_extension));
	memcpy(&ondisk, header, 4);
	ondisk.extension_size = htonl(header->extension_size);

	git_filebuf_write(file, &ondisk, sizeof(struct index_extension));
	return git_filebuf_write(file, data->ptr, data->size);
}

static int create_name_extension_data(git_str *name_buf, git_index_name_entry *conflict_name)
{
	int error = 0;

	if (conflict_name->ancestor == NULL)
		error = git_str_put(name_buf, "\0", 1);
	else
		error = git_str_put(name_buf, conflict_name->ancestor, strlen(conflict_name->ancestor) + 1);

	if (error != 0)
		goto on_error;

	if (conflict_name->ours == NULL)
		error = git_str_put(name_buf, "\0", 1);
	else
		error = git_str_put(name_buf, conflict_name->ours, strlen(conflict_name->ours) + 1);

	if (error != 0)
		goto on_error;

	if (conflict_name->theirs == NULL)
		error = git_str_put(name_buf, "\0", 1);
	else
		error = git_str_put(name_buf, conflict_name->theirs, strlen(conflict_name->theirs) + 1);

on_error:
	return error;
}

static int write_name_extension(git_index *index, git_filebuf *file)
{
	git_str name_buf = GIT_STR_INIT;
	git_vector *out = &index->names;
	git_index_name_entry *conflict_name;
	struct index_extension extension;
	size_t i;
	int error = 0;

	git_vector_foreach(out, i, conflict_name) {
		if ((error = create_name_extension_data(&name_buf, conflict_name)) < 0)
			goto done;
	}

	memset(&extension, 0x0, sizeof(struct index_extension));
	memcpy(&extension.signature, INDEX_EXT_CONFLICT_NAME_SIG, 4);
	extension.extension_size = (uint32_t)name_buf.size;

	error = write_extension(file, &extension, &name_buf);

	git_str_dispose(&name_buf);

done:
	return error;
}

static int create_reuc_extension_data(git_str *reuc_buf, git_index *index, git_index_reuc_entry *reuc)
{
	size_t oid_size = git_oid_size(index->oid_type);
	int i;
	int error = 0;

	if ((error = git_str_put(reuc_buf, reuc->path, strlen(reuc->path) + 1)) < 0)
		return error;

	for (i = 0; i < 3; i++) {
		if ((error = git_str_printf(reuc_buf, "%o", reuc->mode[i])) < 0 ||
			(error = git_str_put(reuc_buf, "\0", 1)) < 0)
			return error;
	}

	for (i = 0; i < 3; i++) {
		if (reuc->mode[i] && (error = git_str_put(reuc_buf, (char *)&reuc->oid[i].id, oid_size)) < 0)
			return error;
	}

	return 0;
}

static int write_reuc_extension(git_index *index, git_filebuf *file)
{
	git_str reuc_buf = GIT_STR_INIT;
	git_vector *out = &index->reuc;
	git_index_reuc_entry *reuc;
	struct index_extension extension;
	size_t i;
	int error = 0;

	git_vector_foreach(out, i, reuc) {
		if ((error = create_reuc_extension_data(&reuc_buf, index, reuc)) < 0)
			goto done;
	}

	memset(&extension, 0x0, sizeof(struct index_extension));
	memcpy(&extension.signature, INDEX_EXT_UNMERGED_SIG, 4);
	extension.extension_size = (uint32_t)reuc_buf.size;

	error = write_extension(file, &extension, &reuc_buf);

	git_str_dispose(&reuc_buf);

done:
	return error;
}

static int write_tree_extension(git_index *index, git_filebuf *file)
{
	struct index_extension extension;
	git_str buf = GIT_STR_INIT;
	int error;

	if (index->tree == NULL)
		return 0;

	if ((error = git_tree_cache_write(&buf, index->tree)) < 0)
		return error;

	memset(&extension, 0x0, sizeof(struct index_extension));
	memcpy(&extension.signature, INDEX_EXT_TREECACHE_SIG, 4);
	extension.extension_size = (uint32_t)buf.size;

	error = write_extension(file, &extension, &buf);

	git_str_dispose(&buf);

	return error;
}

static void clear_uptodate(git_index *index)
{
	git_index_entry *entry;
	size_t i;

	git_vector_foreach(&index->entries, i, entry)
		entry->flags_extended &= ~GIT_INDEX_ENTRY_UPTODATE;
}

static int write_index(
	unsigned char checksum[GIT_HASH_MAX_SIZE],
	size_t *checksum_size,
	git_index *index,
	git_filebuf *file)
{
	struct index_header header;
	bool is_extended;
	uint32_t index_version_number;

	GIT_ASSERT_ARG(index);
	GIT_ASSERT_ARG(file);

	GIT_ASSERT(index->oid_type);

	*checksum_size = git_hash_size(git_oid_algorithm(index->oid_type));

	if (index->version <= INDEX_VERSION_NUMBER_EXT)  {
		is_extended = is_index_extended(index);
		index_version_number = is_extended ? INDEX_VERSION_NUMBER_EXT : INDEX_VERSION_NUMBER_LB;
	} else {
		index_version_number = index->version;
	}

	header.signature = htonl(INDEX_HEADER_SIG);
	header.version = htonl(index_version_number);
	header.entry_count = htonl((uint32_t)index->entries.length);

	if (git_filebuf_write(file, &header, sizeof(struct index_header)) < 0)
		return -1;

	if (write_entries(index, file) < 0)
		return -1;

	/* write the tree cache extension */
	if (index->tree != NULL && write_tree_extension(index, file) < 0)
		return -1;

	/* write the rename conflict extension */
	if (index->names.length > 0 && write_name_extension(index, file) < 0)
		return -1;

	/* write the reuc extension */
	if (index->reuc.length > 0 && write_reuc_extension(index, file) < 0)
		return -1;

	/* get out the hash for all the contents we've appended to the file */
	git_filebuf_hash(checksum, file);

	/* write it at the end of the file */
	if (git_filebuf_write(file, checksum, *checksum_size) < 0)
		return -1;

	/* file entries are no longer up to date */
	clear_uptodate(index);

	return 0;
}

int git_index_entry_stage(const git_index_entry *entry)
{
	return GIT_INDEX_ENTRY_STAGE(entry);
}

int git_index_entry_is_conflict(const git_index_entry *entry)
{
	return (GIT_INDEX_ENTRY_STAGE(entry) > 0);
}

typedef struct read_tree_data {
	git_index *index;
	git_vector *old_entries;
	git_vector *new_entries;
	git_vector_cmp entry_cmp;
	git_tree_cache *tree;
} read_tree_data;

static int read_tree_cb(
	const char *root, const git_tree_entry *tentry, void *payload)
{
	read_tree_data *data = payload;
	git_index_entry *entry = NULL, *old_entry;
	git_str path = GIT_STR_INIT;
	size_t pos;

	if (git_tree_entry__is_tree(tentry))
		return 0;

	if (git_str_joinpath(&path, root, tentry->filename) < 0)
		return -1;

	if (index_entry_create(&entry, INDEX_OWNER(data->index), path.ptr, NULL, false) < 0)
		return -1;

	entry->mode = tentry->attr;
	git_oid_cpy(&entry->id, git_tree_entry_id(tentry));

	/* look for corresponding old entry and copy data to new entry */
	if (data->old_entries != NULL &&
		!index_find_in_entries(
			&pos, data->old_entries, data->entry_cmp, path.ptr, 0, 0) &&
		(old_entry = git_vector_get(data->old_entries, pos)) != NULL &&
		entry->mode == old_entry->mode &&
		git_oid_equal(&entry->id, &old_entry->id))
	{
		index_entry_cpy(entry, old_entry);
		entry->flags_extended = 0;
	}

	index_entry_adjust_namemask(entry, path.size);
	git_str_dispose(&path);

	if (git_vector_insert(data->new_entries, entry) < 0) {
		index_entry_free(entry);
		return -1;
	}

	return 0;
}

int git_index_read_tree(git_index *index, const git_tree *tree)
{
	int error = 0;
	git_vector entries = GIT_VECTOR_INIT;
	git_idxmap *entries_map;
	read_tree_data data;
	size_t i;
	git_index_entry *e;

	if (git_idxmap_new(&entries_map) < 0)
		return -1;

	git_vector_set_cmp(&entries, index->entries._cmp); /* match sort */

	data.index = index;
	data.old_entries = &index->entries;
	data.new_entries = &entries;
	data.entry_cmp   = index->entries_search;

	index->tree = NULL;
	git_pool_clear(&index->tree_pool);

	git_vector_sort(&index->entries);

	if ((error = git_tree_walk(tree, GIT_TREEWALK_POST, read_tree_cb, &data)) < 0)
		goto cleanup;

	if ((error = index_map_resize(entries_map, entries.length, index->ignore_case)) < 0)
		goto cleanup;

	git_vector_foreach(&entries, i, e) {
		if ((error = index_map_set(entries_map, e, index->ignore_case)) < 0) {
			git_error_set(GIT_ERROR_INDEX, "failed to insert entry into map");
			return error;
		}
	}

	error = 0;

	git_vector_sort(&entries);

	if ((error = git_index_clear(index)) < 0) {
		/* well, this isn't good */;
	} else {
		git_vector_swap(&entries, &index->entries);
		entries_map = git_atomic_swap(index->entries_map, entries_map);
	}

	index->dirty = 1;

cleanup:
	git_vector_free(&entries);
	git_idxmap_free(entries_map);
	if (error < 0)
		return error;

	error = git_tree_cache_read_tree(&index->tree, tree, index->oid_type, &index->tree_pool);

	return error;
}

static int git_index_read_iterator(
	git_index *index,
	git_iterator *new_iterator,
	size_t new_length_hint)
{
	git_vector new_entries = GIT_VECTOR_INIT,
		remove_entries = GIT_VECTOR_INIT;
	git_idxmap *new_entries_map = NULL;
	git_iterator *index_iterator = NULL;
	git_iterator_options opts = GIT_ITERATOR_OPTIONS_INIT;
	const git_index_entry *old_entry, *new_entry;
	git_index_entry *entry;
	size_t i;
	int error;

	GIT_ASSERT((new_iterator->flags & GIT_ITERATOR_DONT_IGNORE_CASE));

	if ((error = git_vector_init(&new_entries, new_length_hint, index->entries._cmp)) < 0 ||
	    (error = git_vector_init(&remove_entries, index->entries.length, NULL)) < 0 ||
	    (error = git_idxmap_new(&new_entries_map)) < 0)
		goto done;

	if (new_length_hint && (error = index_map_resize(new_entries_map, new_length_hint,
							 index->ignore_case)) < 0)
		goto done;

	opts.flags = GIT_ITERATOR_DONT_IGNORE_CASE |
		GIT_ITERATOR_INCLUDE_CONFLICTS;

	if ((error = git_iterator_for_index(&index_iterator,
			git_index_owner(index), index, &opts)) < 0 ||
		((error = git_iterator_current(&old_entry, index_iterator)) < 0 &&
			error != GIT_ITEROVER) ||
		((error = git_iterator_current(&new_entry, new_iterator)) < 0 &&
			error != GIT_ITEROVER))
		goto done;

	while (true) {
		git_index_entry
			*dup_entry = NULL,
			*add_entry = NULL,
			*remove_entry = NULL;
		int diff;

		error = 0;

		if (old_entry && new_entry)
			diff = git_index_entry_cmp(old_entry, new_entry);
		else if (!old_entry && new_entry)
			diff = 1;
		else if (old_entry && !new_entry)
			diff = -1;
		else
			break;

		if (diff < 0) {
			remove_entry = (git_index_entry *)old_entry;
		} else if (diff > 0) {
			dup_entry = (git_index_entry *)new_entry;
		} else {
			/* Path and stage are equal, if the OID is equal, keep it to
			 * keep the stat cache data.
			 */
			if (git_oid_equal(&old_entry->id, &new_entry->id) &&
				old_entry->mode == new_entry->mode) {
				add_entry = (git_index_entry *)old_entry;
			} else {
				dup_entry = (git_index_entry *)new_entry;
				remove_entry = (git_index_entry *)old_entry;
			}
		}

		if (dup_entry) {
			if ((error = index_entry_dup_nocache(&add_entry, index, dup_entry)) < 0)
				goto done;

			index_entry_adjust_namemask(add_entry,
				((struct entry_internal *)add_entry)->pathlen);
		}

		/* invalidate this path in the tree cache if this is new (to
		 * invalidate the parent trees)
		 */
		if (dup_entry && !remove_entry && index->tree)
			git_tree_cache_invalidate_path(index->tree, dup_entry->path);

		if (add_entry) {
			if ((error = git_vector_insert(&new_entries, add_entry)) == 0)
				error = index_map_set(new_entries_map, add_entry,
						      index->ignore_case);
		}

		if (remove_entry && error >= 0)
			error = git_vector_insert(&remove_entries, remove_entry);

		if (error < 0) {
			git_error_set(GIT_ERROR_INDEX, "failed to insert entry");
			goto done;
		}

		if (diff <= 0) {
			if ((error = git_iterator_advance(&old_entry, index_iterator)) < 0 &&
				error != GIT_ITEROVER)
				goto done;
		}

		if (diff >= 0) {
			if ((error = git_iterator_advance(&new_entry, new_iterator)) < 0 &&
				error != GIT_ITEROVER)
				goto done;
		}
	}

	if ((error = git_index_name_clear(index)) < 0 ||
		(error = git_index_reuc_clear(index)) < 0)
	    goto done;

	git_vector_swap(&new_entries, &index->entries);
	new_entries_map = git_atomic_swap(index->entries_map, new_entries_map);

	git_vector_foreach(&remove_entries, i, entry) {
		if (index->tree)
			git_tree_cache_invalidate_path(index->tree, entry->path);

		index_entry_free(entry);
	}

	clear_uptodate(index);

	index->dirty = 1;
	error = 0;

done:
	git_idxmap_free(new_entries_map);
	git_vector_free(&new_entries);
	git_vector_free(&remove_entries);
	git_iterator_free(index_iterator);
	return error;
}

int git_index_read_index(
	git_index *index,
	const git_index *new_index)
{
	git_iterator *new_iterator = NULL;
	git_iterator_options opts = GIT_ITERATOR_OPTIONS_INIT;
	int error;

	opts.flags = GIT_ITERATOR_DONT_IGNORE_CASE |
		GIT_ITERATOR_INCLUDE_CONFLICTS;

	if ((error = git_iterator_for_index(&new_iterator,
		git_index_owner(new_index), (git_index *)new_index, &opts)) < 0 ||
		(error = git_index_read_iterator(index, new_iterator,
		new_index->entries.length)) < 0)
		goto done;

done:
	git_iterator_free(new_iterator);
	return error;
}

git_repository *git_index_owner(const git_index *index)
{
	return INDEX_OWNER(index);
}

enum {
	INDEX_ACTION_NONE = 0,
	INDEX_ACTION_UPDATE = 1,
	INDEX_ACTION_REMOVE = 2,
	INDEX_ACTION_ADDALL = 3
};

int git_index_add_all(
	git_index *index,
	const git_strarray *paths,
	unsigned int flags,
	git_index_matched_path_cb cb,
	void *payload)
{
	int error;
	git_repository *repo;
	git_pathspec ps;
	bool no_fnmatch = (flags & GIT_INDEX_ADD_DISABLE_PATHSPEC_MATCH) != 0;

	GIT_ASSERT_ARG(index);

	repo = INDEX_OWNER(index);
	if ((error = git_repository__ensure_not_bare(repo, "index add all")) < 0)
		return error;

	if ((error = git_pathspec__init(&ps, paths)) < 0)
		return error;

	/* optionally check that pathspec doesn't mention any ignored files */
	if ((flags & GIT_INDEX_ADD_CHECK_PATHSPEC) != 0 &&
		(flags & GIT_INDEX_ADD_FORCE) == 0 &&
		(error = git_ignore__check_pathspec_for_exact_ignores(
			repo, &ps.pathspec, no_fnmatch)) < 0)
		goto cleanup;

	error = index_apply_to_wd_diff(index, INDEX_ACTION_ADDALL, paths, flags, cb, payload);

	if (error)
		git_error_set_after_callback(error);

cleanup:
	git_pathspec__clear(&ps);

	return error;
}

struct foreach_diff_data {
	git_index *index;
	const git_pathspec *pathspec;
	unsigned int flags;
	git_index_matched_path_cb cb;
	void *payload;
};

static int apply_each_file(const git_diff_delta *delta, float progress, void *payload)
{
	struct foreach_diff_data *data = payload;
	const char *match, *path;
	int error = 0;

	GIT_UNUSED(progress);

	path = delta->old_file.path;

	/* We only want those which match the pathspecs */
	if (!git_pathspec__match(
		    &data->pathspec->pathspec, path, false, (bool)data->index->ignore_case,
		    &match, NULL))
		return 0;

	if (data->cb)
		error = data->cb(path, match, data->payload);

	if (error > 0) /* skip this entry */
		return 0;
	if (error < 0) /* actual error */
		return error;

	/* If the workdir item does not exist, remove it from the index. */
	if ((delta->new_file.flags & GIT_DIFF_FLAG_EXISTS) == 0)
		error = git_index_remove_bypath(data->index, path);
	else
		error = git_index_add_bypath(data->index, delta->new_file.path);

	return error;
}

static int index_apply_to_wd_diff(git_index *index, int action, const git_strarray *paths,
				  unsigned int flags,
				  git_index_matched_path_cb cb, void *payload)
{
	int error;
	git_diff *diff;
	git_pathspec ps;
	git_repository *repo;
	git_diff_options opts = GIT_DIFF_OPTIONS_INIT;
	struct foreach_diff_data data = {
		index,
		NULL,
		flags,
		cb,
		payload,
	};

	GIT_ASSERT_ARG(index);
	GIT_ASSERT_ARG(action == INDEX_ACTION_UPDATE || action == INDEX_ACTION_ADDALL);

	repo = INDEX_OWNER(index);

	if (!repo) {
		return create_index_error(-1,
			"cannot run update; the index is not backed up by a repository.");
	}

	/*
	 * We do the matching ourselves instead of passing the list to
	 * diff because we want to tell the callback which one
	 * matched, which we do not know if we ask diff to filter for us.
	 */
	if ((error = git_pathspec__init(&ps, paths)) < 0)
		return error;

	opts.flags = GIT_DIFF_INCLUDE_TYPECHANGE;
	if (action == INDEX_ACTION_ADDALL) {
		opts.flags |= GIT_DIFF_INCLUDE_UNTRACKED |
			GIT_DIFF_RECURSE_UNTRACKED_DIRS;

		if (flags == GIT_INDEX_ADD_FORCE)
<<<<<<< HEAD
			opts.flags |= GIT_DIFF_INCLUDE_IGNORED | 
        GIT_DIFF_RECURSE_IGNORED_DIRS;
=======
			opts.flags |= GIT_DIFF_INCLUDE_IGNORED |
			              GIT_DIFF_RECURSE_IGNORED_DIRS;
>>>>>>> f041a94e
	}

	if ((error = git_diff_index_to_workdir(&diff, repo, index, &opts)) < 0)
		goto cleanup;

	data.pathspec = &ps;
	error = git_diff_foreach(diff, apply_each_file, NULL, NULL, NULL, &data);
	git_diff_free(diff);

	if (error) /* make sure error is set if callback stopped iteration */
		git_error_set_after_callback(error);

cleanup:
	git_pathspec__clear(&ps);
	return error;
}

static int index_apply_to_all(
	git_index *index,
	int action,
	const git_strarray *paths,
	git_index_matched_path_cb cb,
	void *payload)
{
	int error = 0;
	size_t i;
	git_pathspec ps;
	const char *match;
	git_str path = GIT_STR_INIT;

	GIT_ASSERT_ARG(index);

	if ((error = git_pathspec__init(&ps, paths)) < 0)
		return error;

	git_vector_sort(&index->entries);

	for (i = 0; !error && i < index->entries.length; ++i) {
		git_index_entry *entry = git_vector_get(&index->entries, i);

		/* check if path actually matches */
		if (!git_pathspec__match(
				&ps.pathspec, entry->path, false, (bool)index->ignore_case,
				&match, NULL))
			continue;

		/* issue notification callback if requested */
		if (cb && (error = cb(entry->path, match, payload)) != 0) {
			if (error > 0) { /* return > 0 means skip this one */
				error = 0;
				continue;
			}
			if (error < 0)   /* return < 0 means abort */
				break;
		}

		/* index manipulation may alter entry, so don't depend on it */
		if ((error = git_str_sets(&path, entry->path)) < 0)
			break;

		switch (action) {
		case INDEX_ACTION_NONE:
			break;
		case INDEX_ACTION_UPDATE:
			error = git_index_add_bypath(index, path.ptr);

			if (error == GIT_ENOTFOUND) {
				git_error_clear();

				error = git_index_remove_bypath(index, path.ptr);

				if (!error) /* back up foreach if we removed this */
					i--;
			}
			break;
		case INDEX_ACTION_REMOVE:
			if (!(error = git_index_remove_bypath(index, path.ptr)))
				i--; /* back up foreach if we removed this */
			break;
		default:
			git_error_set(GIT_ERROR_INVALID, "unknown index action %d", action);
			error = -1;
			break;
		}
	}

	git_str_dispose(&path);
	git_pathspec__clear(&ps);

	return error;
}

int git_index_remove_all(
	git_index *index,
	const git_strarray *pathspec,
	git_index_matched_path_cb cb,
	void *payload)
{
	int error = index_apply_to_all(
		index, INDEX_ACTION_REMOVE, pathspec, cb, payload);

	if (error) /* make sure error is set if callback stopped iteration */
		git_error_set_after_callback(error);

	return error;
}

int git_index_update_all(
	git_index *index,
	const git_strarray *pathspec,
	git_index_matched_path_cb cb,
	void *payload)
{
	int error = index_apply_to_wd_diff(index, INDEX_ACTION_UPDATE, pathspec, 0, cb, payload);
	if (error) /* make sure error is set if callback stopped iteration */
		git_error_set_after_callback(error);

	return error;
}

int git_index_snapshot_new(git_vector *snap, git_index *index)
{
	int error;

	GIT_REFCOUNT_INC(index);

	git_atomic32_inc(&index->readers);
	git_vector_sort(&index->entries);

	error = git_vector_dup(snap, &index->entries, index->entries._cmp);

	if (error < 0)
		git_index_snapshot_release(snap, index);

	return error;
}

void git_index_snapshot_release(git_vector *snap, git_index *index)
{
	git_vector_free(snap);

	git_atomic32_dec(&index->readers);

	git_index_free(index);
}

int git_index_snapshot_find(
	size_t *out, git_vector *entries, git_vector_cmp entry_srch,
	const char *path, size_t path_len, int stage)
{
	return index_find_in_entries(out, entries, entry_srch, path, path_len, stage);
}

int git_indexwriter_init(
	git_indexwriter *writer,
	git_index *index)
{
	int filebuf_hash, error;

	GIT_REFCOUNT_INC(index);

	writer->index = index;

	filebuf_hash = git_filebuf_hash_flags(git_oid_algorithm(index->oid_type));
	GIT_ASSERT(filebuf_hash);

	if (!index->index_file_path)
		return create_index_error(-1,
			"failed to write index: The index is in-memory only");

	if ((error = git_filebuf_open(&writer->file,
			index->index_file_path,
			git_filebuf_hash_flags(filebuf_hash),
			GIT_INDEX_FILE_MODE)) < 0) {
		if (error == GIT_ELOCKED)
			git_error_set(GIT_ERROR_INDEX, "the index is locked; this might be due to a concurrent or crashed process");

		return error;
	}

	writer->should_write = 1;

	return 0;
}

int git_indexwriter_init_for_operation(
	git_indexwriter *writer,
	git_repository *repo,
	unsigned int *checkout_strategy)
{
	git_index *index;
	int error;

	if ((error = git_repository_index__weakptr(&index, repo)) < 0 ||
		(error = git_indexwriter_init(writer, index)) < 0)
		return error;

	writer->should_write = (*checkout_strategy & GIT_CHECKOUT_DONT_WRITE_INDEX) == 0;
	*checkout_strategy |= GIT_CHECKOUT_DONT_WRITE_INDEX;

	return 0;
}

int git_indexwriter_commit(git_indexwriter *writer)
{
	unsigned char checksum[GIT_HASH_MAX_SIZE];
	size_t checksum_size;
	int error;

	if (!writer->should_write)
		return 0;

	git_vector_sort(&writer->index->entries);
	git_vector_sort(&writer->index->reuc);

	if ((error = write_index(checksum, &checksum_size, writer->index, &writer->file)) < 0) {
		git_indexwriter_cleanup(writer);
		return error;
	}

	if ((error = git_filebuf_commit(&writer->file)) < 0)
		return error;

	if ((error = git_futils_filestamp_check(
		&writer->index->stamp, writer->index->index_file_path)) < 0) {
		git_error_set(GIT_ERROR_OS, "could not read index timestamp");
		return -1;
	}

	writer->index->dirty = 0;
	writer->index->on_disk = 1;
	memcpy(writer->index->checksum, checksum, checksum_size);

	git_index_free(writer->index);
	writer->index = NULL;

	return 0;
}

void git_indexwriter_cleanup(git_indexwriter *writer)
{
	git_filebuf_cleanup(&writer->file);

	git_index_free(writer->index);
	writer->index = NULL;
}

/* Deprecated functions */

#ifndef GIT_DEPRECATE_HARD
int git_index_add_frombuffer(
    git_index *index, const git_index_entry *source_entry,
    const void *buffer, size_t len)
{
	return git_index_add_from_buffer(index, source_entry, buffer, len);
}
#endif<|MERGE_RESOLUTION|>--- conflicted
+++ resolved
@@ -3708,13 +3708,8 @@
 			GIT_DIFF_RECURSE_UNTRACKED_DIRS;
 
 		if (flags == GIT_INDEX_ADD_FORCE)
-<<<<<<< HEAD
-			opts.flags |= GIT_DIFF_INCLUDE_IGNORED | 
-        GIT_DIFF_RECURSE_IGNORED_DIRS;
-=======
 			opts.flags |= GIT_DIFF_INCLUDE_IGNORED |
 			              GIT_DIFF_RECURSE_IGNORED_DIRS;
->>>>>>> f041a94e
 	}
 
 	if ((error = git_diff_index_to_workdir(&diff, repo, index, &opts)) < 0)
