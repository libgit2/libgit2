--- conflicted
+++ resolved
@@ -21,11 +21,7 @@
 void gitno_consume(gitno_buffer *buf, const char *ptr);
 void gitno_consume_n(gitno_buffer *buf, size_t cons);
 
-<<<<<<< HEAD
-GIT_SOCKET gitno_connect(const char *host, const char *port);
-=======
-int gitno_connect(const char *host, const char *port, GIT_SOCKET *s);
->>>>>>> 35cdd261
+int gitno_connect(GIT_SOCKET *s, const char *host, const char *port);
 int gitno_send(GIT_SOCKET s, const char *msg, size_t len, int flags);
 int gitno_close(GIT_SOCKET s);
 int gitno_send_chunk_size(int s, size_t len);
