--- conflicted
+++ resolved
@@ -962,12 +962,7 @@
 	if ((error = set_transport_custom_headers(t, &remote->custom_headers)) != 0)
 		goto on_error;
 
-<<<<<<< HEAD
-	if ((error = set_transport_callbacks(t, callbacks)) < 0)
-=======
-	if ((error = remote_transport_set_callbacks(t, callbacks)) < 0 ||
-	    (error = t->connect(t, url.ptr, credentials, payload, conn->proxy, direction, flags)) != 0)
->>>>>>> d6c62852
+	if ((error = remote_transport_set_callbacks(t, callbacks)) < 0)
 		goto on_error;
 	
 	if ((error = t->connect(t, remote->resolved_url.ptr, credentials, payload, &remote->proxy_options, remote->dir, GIT_TRANSPORTFLAGS_NONE)) < 0)
