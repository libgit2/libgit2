/*
 * Copyright (C) the libgit2 contributors. All rights reserved.
 *
 * This file is part of libgit2, distributed under the GNU GPL v2 with
 * a Linking Exception. For full terms see the included COPYING file.
 */

#ifdef GIT_OPENSSL
# include <openssl/err.h>
#endif

#ifdef GIT_MBEDTLS
# include <mbedtls/error.h>
#endif

#include <git2.h>
#include "common.h"
#include "sysdir.h"
#include "cache.h"
#include "global.h"
#include "object.h"

void git_libgit2_version(int *major, int *minor, int *rev)
{
	*major = LIBGIT2_VER_MAJOR;
	*minor = LIBGIT2_VER_MINOR;
	*rev = LIBGIT2_VER_REVISION;
}

int git_libgit2_features(void)
{
	return 0
#ifdef GIT_THREADS
		| GIT_FEATURE_THREADS
#endif
<<<<<<< HEAD
=======
#if defined(GIT_OPENSSL) || defined(GIT_WINHTTP) || defined(GIT_SECURE_TRANSPORT) || defined(GIT_MBEDTLS)
>>>>>>> 6b556a62
		| GIT_FEATURE_HTTPS
#if defined(GIT_SSH)
		| GIT_FEATURE_SSH
#endif
#if defined(GIT_USE_NSEC)
		| GIT_FEATURE_NSEC
#endif
	;
}

/* Declarations for tuneable settings */
extern size_t git_mwindow__window_size;
extern size_t git_mwindow__mapped_limit;

static int config_level_to_sysdir(int config_level)
{
	int val = -1;

	switch (config_level) {
	case GIT_CONFIG_LEVEL_SYSTEM:
		val = GIT_SYSDIR_SYSTEM;
		break;
	case GIT_CONFIG_LEVEL_XDG:
		val = GIT_SYSDIR_XDG;
		break;
	case GIT_CONFIG_LEVEL_GLOBAL:
		val = GIT_SYSDIR_GLOBAL;
		break;
	case GIT_CONFIG_LEVEL_PROGRAMDATA:
		val = GIT_SYSDIR_PROGRAMDATA;
		break;
	default:
		giterr_set(
			GITERR_INVALID, "Invalid config path selector %d", config_level);
	}

	return val;
}

extern char *git__user_agent;
extern char *git__ssl_ciphers;

const char *git_libgit2__user_agent(void)
{
	return git__user_agent;
}

const char *git_libgit2__ssl_ciphers(void)
{
	return git__ssl_ciphers;
}

int git_libgit2_opts(int key, ...)
{
	int error = 0;
	va_list ap;

	va_start(ap, key);

	switch (key) {
	case GIT_OPT_SET_MWINDOW_SIZE:
		git_mwindow__window_size = va_arg(ap, size_t);
		break;

	case GIT_OPT_GET_MWINDOW_SIZE:
		*(va_arg(ap, size_t *)) = git_mwindow__window_size;
		break;

	case GIT_OPT_SET_MWINDOW_MAPPED_LIMIT:
		git_mwindow__mapped_limit = va_arg(ap, size_t);
		break;

	case GIT_OPT_GET_MWINDOW_MAPPED_LIMIT:
		*(va_arg(ap, size_t *)) = git_mwindow__mapped_limit;
		break;

	case GIT_OPT_GET_SEARCH_PATH:
		if ((error = config_level_to_sysdir(va_arg(ap, int))) >= 0) {
			git_buf *out = va_arg(ap, git_buf *);
			const git_buf *tmp;

			git_buf_sanitize(out);
			if ((error = git_sysdir_get(&tmp, error)) < 0)
				break;

			error = git_buf_sets(out, tmp->ptr);
		}
		break;

	case GIT_OPT_SET_SEARCH_PATH:
		if ((error = config_level_to_sysdir(va_arg(ap, int))) >= 0)
			error = git_sysdir_set(error, va_arg(ap, const char *));
		break;

	case GIT_OPT_SET_CACHE_OBJECT_LIMIT:
		{
			git_otype type = (git_otype)va_arg(ap, int);
			size_t size = va_arg(ap, size_t);
			error = git_cache_set_max_object_size(type, size);
			break;
		}

	case GIT_OPT_SET_CACHE_MAX_SIZE:
		git_cache__max_storage = va_arg(ap, ssize_t);
		break;

	case GIT_OPT_ENABLE_CACHING:
		git_cache__enabled = (va_arg(ap, int) != 0);
		break;

	case GIT_OPT_GET_CACHED_MEMORY:
		*(va_arg(ap, ssize_t *)) = git_cache__current_storage.val;
		*(va_arg(ap, ssize_t *)) = git_cache__max_storage;
		break;

	case GIT_OPT_GET_TEMPLATE_PATH:
		{
			git_buf *out = va_arg(ap, git_buf *);
			const git_buf *tmp;

			git_buf_sanitize(out);
			if ((error = git_sysdir_get(&tmp, GIT_SYSDIR_TEMPLATE)) < 0)
				break;

			error = git_buf_sets(out, tmp->ptr);
		}
		break;

	case GIT_OPT_SET_TEMPLATE_PATH:
		error = git_sysdir_set(GIT_SYSDIR_TEMPLATE, va_arg(ap, const char *));
		break;

	case GIT_OPT_SET_SSL_CERT_LOCATIONS:
#ifdef GIT_OPENSSL
		{
			const char *file = va_arg(ap, const char *);
			const char *path = va_arg(ap, const char *);
			if (!SSL_CTX_load_verify_locations(git__ssl_ctx, file, path)) {
				giterr_set(GITERR_NET, "SSL error: %s",
					ERR_error_string(ERR_get_error(), NULL));
				error = -1;
			}
		}
#elif GIT_MBEDTLS
		{
			const char *file = va_arg(ap, const char *);
			const char *path = va_arg(ap, const char *);
			int ret = 0;
			char errbuf[512];
			mbedtls_x509_crt *cacert;
			cacert = git__malloc(sizeof(mbedtls_x509_crt));
			mbedtls_x509_crt_init(cacert);
			if (file) {
				ret = mbedtls_x509_crt_parse_file(cacert, file);
			} else if (path) {
				ret = mbedtls_x509_crt_parse_path(cacert, path);
			}
			if (!ret) {
				mbedtls_x509_crt_free(cacert);
				git__free(cacert);
				mbedtls_strerror( ret, errbuf, 512 );
				giterr_set(GITERR_SSL, "SSL error: failed to load CA certificates : %s (%d)", ret, errbuf);
				error = -1;
			} else {
				mbedtls_x509_crt_free(git__ssl_conf->ca_chain);
				git__free(git__ssl_conf->ca_chain);
				mbedtls_ssl_conf_ca_chain(git__ssl_conf, cacert, NULL);
			}
		}
#else
		giterr_set(GITERR_NET, "Cannot set certificate locations: OpenSSL or mbedTLS is not enabled");
		error = -1;
#endif
		break;
	case GIT_OPT_SET_USER_AGENT:
		git__free(git__user_agent);
		git__user_agent = git__strdup(va_arg(ap, const char *));
		if (!git__user_agent) {
			giterr_set_oom();
			error = -1;
		}

		break;

	case GIT_OPT_ENABLE_STRICT_OBJECT_CREATION:
		git_object__strict_input_validation = (va_arg(ap, int) != 0);
		break;

	case GIT_OPT_SET_SSL_CIPHERS:
#ifdef GIT_OPENSSL
		{
			git__free(git__ssl_ciphers);
			git__ssl_ciphers = git__strdup(va_arg(ap, const char *));
			if (!git__ssl_ciphers) {
				giterr_set_oom();
				error = -1;
			}
		}
#else
		giterr_set(GITERR_NET, "cannot set custom ciphers: OpenSSL is not enabled");
		error = -1;
#endif
		break;

	case GIT_OPT_GET_USER_AGENT:
		{
			git_buf *out = va_arg(ap, git_buf *);
			git_buf_sanitize(out);
			error = git_buf_sets(out, git__user_agent);
		}
		break;

	default:
		giterr_set(GITERR_INVALID, "invalid option key");
		error = -1;
	}

	va_end(ap);

	return error;
}
<|MERGE_RESOLUTION|>--- conflicted
+++ resolved
@@ -33,10 +33,6 @@
 #ifdef GIT_THREADS
 		| GIT_FEATURE_THREADS
 #endif
-<<<<<<< HEAD
-=======
-#if defined(GIT_OPENSSL) || defined(GIT_WINHTTP) || defined(GIT_SECURE_TRANSPORT) || defined(GIT_MBEDTLS)
->>>>>>> 6b556a62
 		| GIT_FEATURE_HTTPS
 #if defined(GIT_SSH)
 		| GIT_FEATURE_SSH
