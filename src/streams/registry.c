/*
 * Copyright (C) the libgit2 contributors. All rights reserved.
 *
 * This file is part of libgit2, distributed under the GNU GPL v2 with
 * a Linking Exception. For full terms see the included COPYING file.
 */

#include "common.h"

#include "streams/registry.h"

#include "global.h"
#include "streams/tls.h"
#include "streams/mbedtls.h"
#include "streams/openssl.h"
#include "streams/stransport.h"

struct stream_registry {
	git_rwlock lock;
	git_stream_registration callbacks;
	git_stream_registration tls_callbacks;
};

static struct stream_registry stream_registry;

static void shutdown_stream_registry(void)
{
	git_rwlock_free(&stream_registry.lock);
}

int git_stream_registry_global_init(void)
{
	if (git_rwlock_init(&stream_registry.lock) < 0)
		return -1;

	git__on_shutdown(shutdown_stream_registry);
	return 0;
}

GIT_INLINE(void) stream_registration_cpy(
	git_stream_registration *target,
	git_stream_registration *src)
{
	if (src)
		memcpy(target, src, sizeof(git_stream_registration));
	else
		memset(target, 0, sizeof(git_stream_registration));
}

int git_stream_registry_lookup(git_stream_registration *out, git_stream_t type)
{
	git_stream_registration *target;
	int error = GIT_ENOTFOUND;

	assert(out);

	switch(type) {
	case GIT_STREAM_STANDARD:
		target = &stream_registry.callbacks;
		break;
	case GIT_STREAM_TLS:
		target = &stream_registry.tls_callbacks;
		break;
	default:
		assert(0);
		return -1;
	}

	if (git_rwlock_rdlock(&stream_registry.lock) < 0) {
		git_error_set(GIT_ERROR_OS, "failed to lock stream registry");
		return -1;
	}

	if (target->init) {
		stream_registration_cpy(out, target);
		error = 0;
	}

	git_rwlock_rdunlock(&stream_registry.lock);
	return error;
}

int git_stream_register(git_stream_t type, git_stream_registration *registration)
{
	assert(!registration || registration->init);

	GIT_ERROR_CHECK_VERSION(registration, GIT_STREAM_VERSION, "stream_registration");

	if (git_rwlock_wrlock(&stream_registry.lock) < 0) {
		git_error_set(GIT_ERROR_OS, "failed to lock stream registry");
		return -1;
	}

	if ((type & GIT_STREAM_STANDARD) == GIT_STREAM_STANDARD)
		stream_registration_cpy(&stream_registry.callbacks, registration);

	if ((type & GIT_STREAM_TLS) == GIT_STREAM_TLS)
		stream_registration_cpy(&stream_registry.tls_callbacks, registration);

	git_rwlock_wrunlock(&stream_registry.lock);
	return 0;
}

#ifndef GIT_DEPRECATE_HARD
<<<<<<< HEAD
int git_stream_register_tls(git_stream_cb ctor)
=======
int git_stream_register_tls(
	int GIT_CALLBACK(ctor)(git_stream **out, const char *host, const char *port))
>>>>>>> d6c62852
{
	git_stream_registration registration = {0};

	if (ctor) {
		registration.version = GIT_STREAM_VERSION;
		registration.init = ctor;
		registration.wrap = NULL;

		return git_stream_register(GIT_STREAM_TLS, &registration);
	} else {
		return git_stream_register(GIT_STREAM_TLS, NULL);
	}
}
#endif<|MERGE_RESOLUTION|>--- conflicted
+++ resolved
@@ -102,12 +102,7 @@
 }
 
 #ifndef GIT_DEPRECATE_HARD
-<<<<<<< HEAD
 int git_stream_register_tls(git_stream_cb ctor)
-=======
-int git_stream_register_tls(
-	int GIT_CALLBACK(ctor)(git_stream **out, const char *host, const char *port))
->>>>>>> d6c62852
 {
 	git_stream_registration registration = {0};
 
