--- conflicted
+++ resolved
@@ -99,20 +99,12 @@
 		hints.ai_socktype = SOCK_STREAM;
 		hints.ai_family = AF_UNSPEC;
 
-<<<<<<< HEAD
 		/* Attempt to connect to the host and port */
 		if ((ret = p_getaddrinfo(st->host, st->port, &hints, &info)) != 0) {
 			giterr_set(GITERR_NET,
 				   "failed to resolve address for %s: %s", st->host, p_gai_strerror(ret));
 			return -1;
 		}
-=======
-	if ((ret = p_getaddrinfo(st->host, st->port, &hints, &info)) != 0) {
-		git_error_set(GIT_ERROR_NET,
-			   "failed to resolve address for %s: %s", st->host, p_gai_strerror(ret));
-		return -1;
-	}
->>>>>>> 8e4927a4
 
 		for (p = info; p != NULL; p = p->ai_next) {
 			s = socket(p->ai_family, p->ai_socktype | SOCK_CLOEXEC, p->ai_protocol);
