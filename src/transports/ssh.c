/*
 * Copyright (C) the libgit2 contributors. All rights reserved.
 *
 * This file is part of libgit2, distributed under the GNU GPL v2 with
 * a Linking Exception. For full terms see the included COPYING file.
 */

#ifdef GIT_SSH
#include <libssh2.h>
#endif

#include "git2.h"
#include "buffer.h"
#include "netops.h"
#include "smart.h"
#include "cred.h"
#include "socket_stream.h"
#include "ssh.h"

#ifdef GIT_SSH

#define OWNING_SUBTRANSPORT(s) ((ssh_subtransport *)(s)->parent.subtransport)

static const char *ssh_prefixes[] = { "ssh://", "ssh+git://", "git+ssh://" };

static const char cmd_uploadpack[] = "git-upload-pack";
static const char cmd_receivepack[] = "git-receive-pack";

typedef struct {
	git_smart_subtransport_stream parent;
	git_stream *io;
	LIBSSH2_SESSION *session;
	LIBSSH2_CHANNEL *channel;
	const char *cmd;
	char *url;
	unsigned sent_command : 1;
} ssh_stream;

typedef struct {
	git_smart_subtransport parent;
	transport_smart *owner;
	ssh_stream *current_stream;
	git_cred *cred;
	char *cmd_uploadpack;
	char *cmd_receivepack;
} ssh_subtransport;

static int list_auth_methods(int *out, LIBSSH2_SESSION *session, const char *username);

static void ssh_error(LIBSSH2_SESSION *session, const char *errmsg)
{
	char *ssherr;
	libssh2_session_last_error(session, &ssherr, NULL, 0);

	giterr_set(GITERR_SSH, "%s: %s", errmsg, ssherr);
}

/*
 * Create a git protocol request.
 *
 * For example: git-upload-pack '/libgit2/libgit2'
 */
static int gen_proto(git_buf *request, const char *cmd, const char *url)
{
	char *repo;
	int len;
	size_t i;

<<<<<<< HEAD
	if (!git__prefixcmp(url, prefix_ssh)) {
		url = url + strlen(prefix_ssh);
		repo = strchr(url, '/');
		if (repo && repo[1] == '~')
			++repo;
	} else {
		repo = strchr(url, ':');
		if (repo) repo++;
=======
	for (i = 0; i < ARRAY_SIZE(ssh_prefixes); ++i) {
		const char *p = ssh_prefixes[i];

		if (!git__prefixcmp(url, p)) {
			url = url + strlen(p);
			repo = strchr(url, '/');
			if (repo && repo[1] == '~')
				++repo;

			goto done;
		}
>>>>>>> 20302aa4
	}
	repo = strchr(url, ':');
	if (repo) repo++;

done:
	if (!repo) {
		giterr_set(GITERR_NET, "Malformed git protocol URL");
		return -1;
	}

	len = strlen(cmd) + 1 /* Space */ + 1 /* Quote */ + strlen(repo) + 1 /* Quote */ + 1;

	git_buf_grow(request, len);
	git_buf_printf(request, "%s '%s'", cmd, repo);
	git_buf_putc(request, '\0');

	if (git_buf_oom(request))
		return -1;

	return 0;
}

static int send_command(ssh_stream *s)
{
	int error;
	git_buf request = GIT_BUF_INIT;

	error = gen_proto(&request, s->cmd, s->url);
	if (error < 0)
		goto cleanup;

	error = libssh2_channel_exec(s->channel, request.ptr);
	if (error < LIBSSH2_ERROR_NONE) {
		ssh_error(s->session, "SSH could not execute request");
		goto cleanup;
	}

	s->sent_command = 1;

cleanup:
	git_buf_free(&request);
	return error;
}

static int ssh_stream_read(
	git_smart_subtransport_stream *stream,
	char *buffer,
	size_t buf_size,
	size_t *bytes_read)
{
	int rc;
	ssh_stream *s = (ssh_stream *)stream;

	*bytes_read = 0;

	if (!s->sent_command && send_command(s) < 0)
		return -1;

	if ((rc = libssh2_channel_read(s->channel, buffer, buf_size)) < LIBSSH2_ERROR_NONE) {
		ssh_error(s->session, "SSH could not read data");
		return -1;
	}

	/*
	 * If we can't get anything out of stdout, it's typically a
	 * not-found error, so read from stderr and signal EOF on
	 * stderr.
	 */
	if (rc == 0) {
		if ((rc = libssh2_channel_read_stderr(s->channel, buffer, buf_size)) > 0) {
			giterr_set(GITERR_SSH, "%*s", rc, buffer);
			return GIT_EEOF;
		} else if (rc < LIBSSH2_ERROR_NONE) {
			ssh_error(s->session, "SSH could not read stderr");
			return -1;
		}
	}


	*bytes_read = rc;

	return 0;
}

static int ssh_stream_write(
	git_smart_subtransport_stream *stream,
	const char *buffer,
	size_t len)
{
	ssh_stream *s = (ssh_stream *)stream;
	size_t off = 0;
	ssize_t ret = 0;

	if (!s->sent_command && send_command(s) < 0)
		return -1;

	do {
		ret = libssh2_channel_write(s->channel, buffer + off, len - off);
		if (ret < 0)
			break;

		off += ret;

	} while (off < len);

	if (ret < 0) {
		ssh_error(s->session, "SSH could not write data");
		return -1;
	}

	return 0;
}

static void ssh_stream_free(git_smart_subtransport_stream *stream)
{
	ssh_stream *s = (ssh_stream *)stream;
	ssh_subtransport *t;

	if (!stream)
		return;

	t = OWNING_SUBTRANSPORT(s);
	t->current_stream = NULL;

	if (s->channel) {
		libssh2_channel_close(s->channel);
		libssh2_channel_free(s->channel);
		s->channel = NULL;
	}

	if (s->session) {
		libssh2_session_free(s->session);
		s->session = NULL;
	}

	if (s->io) {
		git_stream_close(s->io);
		git_stream_free(s->io);
		s->io = NULL;
	}

	git__free(s->url);
	git__free(s);
}

static int ssh_stream_alloc(
	ssh_subtransport *t,
	const char *url,
	const char *cmd,
	git_smart_subtransport_stream **stream)
{
	ssh_stream *s;

	assert(stream);

	s = git__calloc(sizeof(ssh_stream), 1);
	GITERR_CHECK_ALLOC(s);

	s->parent.subtransport = &t->parent;
	s->parent.read = ssh_stream_read;
	s->parent.write = ssh_stream_write;
	s->parent.free = ssh_stream_free;

	s->cmd = cmd;

	s->url = git__strdup(url);
	if (!s->url) {
		git__free(s);
		return -1;
	}

	*stream = &s->parent;
	return 0;
}

static int git_ssh_extract_url_parts(
	char **host,
	char **username,
	const char *url)
{
	char *colon, *at;
	const char *start;

	colon = strchr(url, ':');


	at = strchr(url, '@');
	if (at) {
		start = at + 1;
		*username = git__substrdup(url, at - url);
		GITERR_CHECK_ALLOC(*username);
	} else {
		start = url;
		*username = NULL;
	}

	if (colon == NULL || (colon < start)) {
		giterr_set(GITERR_NET, "Malformed URL");
		return -1;
	}

	*host = git__substrdup(start, colon - start);
	GITERR_CHECK_ALLOC(*host);

	return 0;
}

static int ssh_agent_auth(LIBSSH2_SESSION *session, git_cred_ssh_key *c) {
	int rc = LIBSSH2_ERROR_NONE;

	struct libssh2_agent_publickey *curr, *prev = NULL;

	LIBSSH2_AGENT *agent = libssh2_agent_init(session);

	if (agent == NULL)
		return -1;

	rc = libssh2_agent_connect(agent);

	if (rc != LIBSSH2_ERROR_NONE)
		goto shutdown;

	rc = libssh2_agent_list_identities(agent);

	if (rc != LIBSSH2_ERROR_NONE)
		goto shutdown;

	while (1) {
		rc = libssh2_agent_get_identity(agent, &curr, prev);

		if (rc < 0)
			goto shutdown;

		/* rc is set to 1 whenever the ssh agent ran out of keys to check.
		 * Set the error code to authentication failure rather than erroring
		 * out with an untranslatable error code.
		 */
		if (rc == 1) {
			rc = LIBSSH2_ERROR_AUTHENTICATION_FAILED;
			goto shutdown;
		}

		rc = libssh2_agent_userauth(agent, c->username, curr);

		if (rc == 0)
			break;

		prev = curr;
	}

shutdown:

	if (rc != LIBSSH2_ERROR_NONE)
		ssh_error(session, "error authenticating");

	libssh2_agent_disconnect(agent);
	libssh2_agent_free(agent);

	return rc;
}

static int _git_ssh_authenticate_session(
	LIBSSH2_SESSION* session,
	git_cred* cred)
{
	int rc;

	do {
		giterr_clear();
		switch (cred->credtype) {
		case GIT_CREDTYPE_USERPASS_PLAINTEXT: {
			git_cred_userpass_plaintext *c = (git_cred_userpass_plaintext *)cred;
			rc = libssh2_userauth_password(session, c->username, c->password);
			break;
		}
		case GIT_CREDTYPE_SSH_KEY: {
			git_cred_ssh_key *c = (git_cred_ssh_key *)cred;

			if (c->privatekey)
				rc = libssh2_userauth_publickey_fromfile(
					session, c->username, c->publickey,
					c->privatekey, c->passphrase);
			else
				rc = ssh_agent_auth(session, c);

			break;
		}
		case GIT_CREDTYPE_SSH_CUSTOM: {
			git_cred_ssh_custom *c = (git_cred_ssh_custom *)cred;

			rc = libssh2_userauth_publickey(
				session, c->username, (const unsigned char *)c->publickey,
				c->publickey_len, c->sign_callback, &c->payload);
			break;
		}
		case GIT_CREDTYPE_SSH_INTERACTIVE: {
			void **abstract = libssh2_session_abstract(session);
			git_cred_ssh_interactive *c = (git_cred_ssh_interactive *)cred;

			/* ideally, we should be able to set this by calling
			 * libssh2_session_init_ex() instead of libssh2_session_init().
			 * libssh2's API is inconsistent here i.e. libssh2_userauth_publickey()
			 * allows you to pass the `abstract` as part of the call, whereas
			 * libssh2_userauth_keyboard_interactive() does not!
			 *
			 * The only way to set the `abstract` pointer is by calling
			 * libssh2_session_abstract(), which will replace the existing
			 * pointer as is done below. This is safe for now (at time of writing),
			 * but may not be valid in future.
			 */
			*abstract = c->payload;

			rc = libssh2_userauth_keyboard_interactive(
				session, c->username, c->prompt_callback);
			break;
		}
#ifdef GIT_SSH_MEMORY_CREDENTIALS
		case GIT_CREDTYPE_SSH_MEMORY: {
			git_cred_ssh_key *c = (git_cred_ssh_key *)cred;

			assert(c->username);
			assert(c->privatekey);

			rc = libssh2_userauth_publickey_frommemory(
				session,
				c->username,
				strlen(c->username),
				c->publickey,
				c->publickey ? strlen(c->publickey) : 0,
				c->privatekey,
				strlen(c->privatekey),
				c->passphrase);
			break;
		}
#endif
		default:
			rc = LIBSSH2_ERROR_AUTHENTICATION_FAILED;
		}
	} while (LIBSSH2_ERROR_EAGAIN == rc || LIBSSH2_ERROR_TIMEOUT == rc);

        if (rc == LIBSSH2_ERROR_PASSWORD_EXPIRED || rc == LIBSSH2_ERROR_AUTHENTICATION_FAILED)
                return GIT_EAUTH;

	if (rc != LIBSSH2_ERROR_NONE) {
		if (!giterr_last())
			ssh_error(session, "Failed to authenticate SSH session");
		return -1;
	}

	return 0;
}

static int request_creds(git_cred **out, ssh_subtransport *t, const char *user, int auth_methods)
{
	int error, no_callback = 0;
	git_cred *cred = NULL;

	if (!t->owner->cred_acquire_cb) {
		no_callback = 1;
	} else {
		error = t->owner->cred_acquire_cb(&cred, t->owner->url, user, auth_methods,
						  t->owner->cred_acquire_payload);

		if (error == GIT_PASSTHROUGH)
			no_callback = 1;
		else if (error < 0)
			return error;
		else if (!cred) {
			giterr_set(GITERR_SSH, "Callback failed to initialize SSH credentials");
			return -1;
		}
	}

	if (no_callback) {
		giterr_set(GITERR_SSH, "authentication required but no callback set");
		return -1;
	}

	if (!(cred->credtype & auth_methods)) {
		cred->free(cred);
		giterr_set(GITERR_SSH, "callback returned unsupported credentials type");
		return -1;
	}

	*out = cred;

	return 0;
}

static int _git_ssh_session_create(
	LIBSSH2_SESSION** session,
	git_stream *io)
{
	int rc = 0;
	LIBSSH2_SESSION* s;
	git_socket_stream *socket = (git_socket_stream *) io;

	assert(session);

	s = libssh2_session_init();
	if (!s) {
		giterr_set(GITERR_NET, "Failed to initialize SSH session");
		return -1;
	}

	do {
		rc = libssh2_session_startup(s, socket->s);
	} while (LIBSSH2_ERROR_EAGAIN == rc || LIBSSH2_ERROR_TIMEOUT == rc);

	if (rc != LIBSSH2_ERROR_NONE) {
		ssh_error(s, "Failed to start SSH session");
		libssh2_session_free(s);
		return -1;
	}

	libssh2_session_set_blocking(s, 1);

	*session = s;

	return 0;
}

static int _git_ssh_setup_conn(
	ssh_subtransport *t,
	const char *url,
	const char *cmd,
	git_smart_subtransport_stream **stream)
{
	char *host=NULL, *port=NULL, *path=NULL, *user=NULL, *pass=NULL;
	const char *default_port="22";
	int auth_methods, error = 0;
	size_t i;
	ssh_stream *s;
	git_cred *cred = NULL;
	LIBSSH2_SESSION* session=NULL;
	LIBSSH2_CHANNEL* channel=NULL;

	t->current_stream = NULL;

	*stream = NULL;
	if (ssh_stream_alloc(t, url, cmd, stream) < 0)
		return -1;

	s = (ssh_stream *)*stream;
	s->session = NULL;
	s->channel = NULL;

	for (i = 0; i < ARRAY_SIZE(ssh_prefixes); ++i) {
		const char *p = ssh_prefixes[i];

		if (!git__prefixcmp(url, p)) {
			if ((error = gitno_extract_url_parts(&host, &port, &path, &user, &pass, url, default_port)) < 0)
				goto done;

			goto post_extract;
		}
	}
	if ((error = git_ssh_extract_url_parts(&host, &user, url)) < 0)
		goto done;
	port = git__strdup(default_port);
	GITERR_CHECK_ALLOC(port);

post_extract:
	if ((error = git_socket_stream_new(&s->io, host, port)) < 0 ||
	    (error = git_stream_connect(s->io)) < 0)
		goto done;

	if ((error = _git_ssh_session_create(&session, s->io)) < 0)
		goto done;

	if (t->owner->certificate_check_cb != NULL) {
		git_cert_hostkey cert = {{ 0 }}, *cert_ptr;
		const char *key;

		cert.parent.cert_type = GIT_CERT_HOSTKEY_LIBSSH2;

		key = libssh2_hostkey_hash(session, LIBSSH2_HOSTKEY_HASH_SHA1);
		if (key != NULL) {
			cert.type |= GIT_CERT_SSH_SHA1;
			memcpy(&cert.hash_sha1, key, 20);
		}

		key = libssh2_hostkey_hash(session, LIBSSH2_HOSTKEY_HASH_MD5);
		if (key != NULL) {
			cert.type |= GIT_CERT_SSH_MD5;
			memcpy(&cert.hash_md5, key, 16);
		}

		if (cert.type == 0) {
			giterr_set(GITERR_SSH, "unable to get the host key");
			error = -1;
			goto done;
		}

		/* We don't currently trust any hostkeys */
		giterr_clear();

		cert_ptr = &cert;

		error = t->owner->certificate_check_cb((git_cert *) cert_ptr, 0, host, t->owner->message_cb_payload);
		if (error < 0) {
			if (!giterr_last())
				giterr_set(GITERR_NET, "user cancelled hostkey check");

			goto done;
		}
	}

	/* we need the username to ask for auth methods */
	if (!user) {
		if ((error = request_creds(&cred, t, NULL, GIT_CREDTYPE_USERNAME)) < 0)
			goto done;

		user = git__strdup(((git_cred_username *) cred)->username);
		cred->free(cred);
		cred = NULL;
		if (!user)
			goto done;
	} else if (user && pass) {
		if ((error = git_cred_userpass_plaintext_new(&cred, user, pass)) < 0)
			goto done;
	}

	if ((error = list_auth_methods(&auth_methods, session, user)) < 0)
		goto done;

	error = GIT_EAUTH;
	/* if we already have something to try */
	if (cred && auth_methods & cred->credtype)
		error = _git_ssh_authenticate_session(session, cred);

	while (error == GIT_EAUTH) {
		if (cred) {
			cred->free(cred);
			cred = NULL;
		}

		if ((error = request_creds(&cred, t, user, auth_methods)) < 0)
			goto done;

		if (strcmp(user, git_cred__username(cred))) {
			giterr_set(GITERR_SSH, "username does not match previous request");
			error = -1;
			goto done;
		}

		error = _git_ssh_authenticate_session(session, cred);
	}

	if (error < 0)
		goto done;

	channel = libssh2_channel_open_session(session);
	if (!channel) {
		error = -1;
		ssh_error(session, "Failed to open SSH channel");
		goto done;
	}

	libssh2_channel_set_blocking(channel, 1);

	s->session = session;
	s->channel = channel;

	t->current_stream = s;

done:
	if (error < 0) {
		ssh_stream_free(*stream);

		if (session)
			libssh2_session_free(session);
	}

	if (cred)
		cred->free(cred);

	git__free(host);
	git__free(port);
	git__free(path);
	git__free(user);
	git__free(pass);

	return error;
}

static int ssh_uploadpack_ls(
	ssh_subtransport *t,
	const char *url,
	git_smart_subtransport_stream **stream)
{
	const char *cmd = t->cmd_uploadpack ? t->cmd_uploadpack : cmd_uploadpack;

	return _git_ssh_setup_conn(t, url, cmd, stream);
}

static int ssh_uploadpack(
	ssh_subtransport *t,
	const char *url,
	git_smart_subtransport_stream **stream)
{
	GIT_UNUSED(url);

	if (t->current_stream) {
		*stream = &t->current_stream->parent;
		return 0;
	}

	giterr_set(GITERR_NET, "Must call UPLOADPACK_LS before UPLOADPACK");
	return -1;
}

static int ssh_receivepack_ls(
	ssh_subtransport *t,
	const char *url,
	git_smart_subtransport_stream **stream)
{
	const char *cmd = t->cmd_receivepack ? t->cmd_receivepack : cmd_receivepack;


	return _git_ssh_setup_conn(t, url, cmd, stream);
}

static int ssh_receivepack(
	ssh_subtransport *t,
	const char *url,
	git_smart_subtransport_stream **stream)
{
	GIT_UNUSED(url);

	if (t->current_stream) {
		*stream = &t->current_stream->parent;
		return 0;
	}

	giterr_set(GITERR_NET, "Must call RECEIVEPACK_LS before RECEIVEPACK");
	return -1;
}

static int _ssh_action(
	git_smart_subtransport_stream **stream,
	git_smart_subtransport *subtransport,
	const char *url,
	git_smart_service_t action)
{
	ssh_subtransport *t = (ssh_subtransport *) subtransport;

	switch (action) {
		case GIT_SERVICE_UPLOADPACK_LS:
			return ssh_uploadpack_ls(t, url, stream);

		case GIT_SERVICE_UPLOADPACK:
			return ssh_uploadpack(t, url, stream);

		case GIT_SERVICE_RECEIVEPACK_LS:
			return ssh_receivepack_ls(t, url, stream);

		case GIT_SERVICE_RECEIVEPACK:
			return ssh_receivepack(t, url, stream);
	}

	*stream = NULL;
	return -1;
}

static int _ssh_close(git_smart_subtransport *subtransport)
{
	ssh_subtransport *t = (ssh_subtransport *) subtransport;

	assert(!t->current_stream);

	GIT_UNUSED(t);

	return 0;
}

static void _ssh_free(git_smart_subtransport *subtransport)
{
	ssh_subtransport *t = (ssh_subtransport *) subtransport;

	assert(!t->current_stream);

	git__free(t->cmd_uploadpack);
	git__free(t->cmd_receivepack);
	git__free(t);
}

#define SSH_AUTH_PUBLICKEY "publickey"
#define SSH_AUTH_PASSWORD "password"
#define SSH_AUTH_KEYBOARD_INTERACTIVE "keyboard-interactive"

static int list_auth_methods(int *out, LIBSSH2_SESSION *session, const char *username)
{
	const char *list, *ptr;

	*out = 0;

	list = libssh2_userauth_list(session, username, strlen(username));

	/* either error, or the remote accepts NONE auth, which is bizarre, let's punt */
	if (list == NULL && !libssh2_userauth_authenticated(session)) {
		ssh_error(session, "Failed to retrieve list of SSH authentication methods");
		return -1;
	}

	ptr = list;
	while (ptr) {
		if (*ptr == ',')
			ptr++;

		if (!git__prefixcmp(ptr, SSH_AUTH_PUBLICKEY)) {
			*out |= GIT_CREDTYPE_SSH_KEY;
			*out |= GIT_CREDTYPE_SSH_CUSTOM;
#ifdef GIT_SSH_MEMORY_CREDENTIALS
			*out |= GIT_CREDTYPE_SSH_MEMORY;
#endif
			ptr += strlen(SSH_AUTH_PUBLICKEY);
			continue;
		}

		if (!git__prefixcmp(ptr, SSH_AUTH_PASSWORD)) {
			*out |= GIT_CREDTYPE_USERPASS_PLAINTEXT;
			ptr += strlen(SSH_AUTH_PASSWORD);
			continue;
		}

		if (!git__prefixcmp(ptr, SSH_AUTH_KEYBOARD_INTERACTIVE)) {
			*out |= GIT_CREDTYPE_SSH_INTERACTIVE;
			ptr += strlen(SSH_AUTH_KEYBOARD_INTERACTIVE);
			continue;
		}

		/* Skipt it if we don't know it */
		ptr = strchr(ptr, ',');
	}

	return 0;
}
#endif

int git_smart_subtransport_ssh(
	git_smart_subtransport **out, git_transport *owner, void *param)
{
#ifdef GIT_SSH
	ssh_subtransport *t;

	assert(out);

	GIT_UNUSED(param);

	t = git__calloc(sizeof(ssh_subtransport), 1);
	GITERR_CHECK_ALLOC(t);

	t->owner = (transport_smart *)owner;
	t->parent.action = _ssh_action;
	t->parent.close = _ssh_close;
	t->parent.free = _ssh_free;

	*out = (git_smart_subtransport *) t;
	return 0;
#else
	GIT_UNUSED(owner);
	GIT_UNUSED(param);

	assert(out);
	*out = NULL;

	giterr_set(GITERR_INVALID, "Cannot create SSH transport. Library was built without SSH support");
	return -1;
#endif
}

int git_transport_ssh_with_paths(git_transport **out, git_remote *owner, void *payload)
{
#ifdef GIT_SSH
	git_strarray *paths = (git_strarray *) payload;
	git_transport *transport;
	transport_smart *smart;
	ssh_subtransport *t;
	int error;
	git_smart_subtransport_definition ssh_definition = {
		git_smart_subtransport_ssh,
		0, /* no RPC */
		NULL,
	};

	if (paths->count != 2) {
		giterr_set(GITERR_SSH, "invalid ssh paths, must be two strings");
		return GIT_EINVALIDSPEC;
	}

	if ((error = git_transport_smart(&transport, owner, &ssh_definition)) < 0)
		return error;

	smart = (transport_smart *) transport;
	t = (ssh_subtransport *) smart->wrapped;

	t->cmd_uploadpack = git__strdup(paths->strings[0]);
	GITERR_CHECK_ALLOC(t->cmd_uploadpack);
	t->cmd_receivepack = git__strdup(paths->strings[1]);
	GITERR_CHECK_ALLOC(t->cmd_receivepack);

	*out = transport;
	return 0;
#else
	GIT_UNUSED(owner);
	GIT_UNUSED(payload);

	assert(out);
	*out = NULL;

	giterr_set(GITERR_INVALID, "Cannot create SSH transport. Library was built without SSH support");
	return -1;
#endif
}

int git_transport_ssh_global_init(void)
{
#ifdef GIT_SSH

	libssh2_init(0);
	return 0;

#else

	/* Nothing to initialize */
	return 0;

#endif
}<|MERGE_RESOLUTION|>--- conflicted
+++ resolved
@@ -66,16 +66,6 @@
 	int len;
 	size_t i;
 
-<<<<<<< HEAD
-	if (!git__prefixcmp(url, prefix_ssh)) {
-		url = url + strlen(prefix_ssh);
-		repo = strchr(url, '/');
-		if (repo && repo[1] == '~')
-			++repo;
-	} else {
-		repo = strchr(url, ':');
-		if (repo) repo++;
-=======
 	for (i = 0; i < ARRAY_SIZE(ssh_prefixes); ++i) {
 		const char *p = ssh_prefixes[i];
 
@@ -87,7 +77,6 @@
 
 			goto done;
 		}
->>>>>>> 20302aa4
 	}
 	repo = strchr(url, ':');
 	if (repo) repo++;
