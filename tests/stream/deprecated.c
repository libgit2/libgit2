#include "clar_libgit2.h"
#include "git2/sys/stream.h"
#include "streams/tls.h"
#include "streams/socket.h"
#include "stream.h"

void test_stream_deprecated__cleanup(void)
{
	cl_git_pass(git_stream_register(GIT_STREAM_TLS | GIT_STREAM_STANDARD, NULL));
}

<<<<<<< HEAD
static int test_stream_init(git_stream **out, git_remote *remote, const char *host, const char *port)
=======
#ifndef GIT_DEPRECATE_HARD
static git_stream test_stream;
static int ctor_called;

static int test_stream_init(git_stream **out, const char *host, const char *port)
>>>>>>> d6c62852
{
	GIT_UNUSED(remote);
	GIT_UNUSED(host);
	GIT_UNUSED(port);

	ctor_called = 1;
	*out = &test_stream;

	return 0;
}
#endif

void test_stream_deprecated__register_tls(void)
{
#ifndef GIT_DEPRECATE_HARD
	git_stream *stream;
	int error;

	ctor_called = 0;
	cl_git_pass(git_stream_register_tls(test_stream_init));
	cl_git_pass(git_tls_stream_new(&stream, NULL, "localhost", "443"));
	cl_assert_equal_i(1, ctor_called);
	cl_assert_equal_p(&test_stream, stream);

	ctor_called = 0;
	stream = NULL;
	cl_git_pass(git_stream_register_tls(NULL));
	error = git_tls_stream_new(&stream, NULL, "localhost", "443");

	/*
	 * We don't have TLS support enabled, or we're on Windows,
	 * which has no arbitrary TLS stream support.
	 */
#if defined(GIT_WIN32) || !defined(GIT_HTTPS)
	cl_git_fail_with(-1, error);
#else
	cl_git_pass(error);
#endif

	cl_assert_equal_i(0, ctor_called);
	cl_assert(&test_stream != stream);

	git_stream_free(stream);
#endif
}<|MERGE_RESOLUTION|>--- conflicted
+++ resolved
@@ -9,15 +9,11 @@
 	cl_git_pass(git_stream_register(GIT_STREAM_TLS | GIT_STREAM_STANDARD, NULL));
 }
 
-<<<<<<< HEAD
-static int test_stream_init(git_stream **out, git_remote *remote, const char *host, const char *port)
-=======
 #ifndef GIT_DEPRECATE_HARD
 static git_stream test_stream;
 static int ctor_called;
 
-static int test_stream_init(git_stream **out, const char *host, const char *port)
->>>>>>> d6c62852
+static int test_stream_init(git_stream **out, git_remote *remote, const char *host, const char *port)
 {
 	GIT_UNUSED(remote);
 	GIT_UNUSED(host);
